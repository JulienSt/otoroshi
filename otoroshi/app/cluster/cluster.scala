--- conflicted
+++ resolved
@@ -3326,16 +3326,11 @@
           val config = env.datastores.globalConfigDataStore.latest()
           env.datastores.serviceDescriptorDataStore
             .updateIncrementableMetrics(routeId, calls.get(), dataIn.get(), dataOut.get(), config)
-<<<<<<< HEAD
           env.adminExtensions.extension[otoroshi.greenscore.GreenScoreExtension].foreach(adminExtension => {
             adminExtension.updateFromQuotas(this)
           })
           FastFuture.successful(())
         case None => FastFuture.successful(())
-=======
-        // TODO: increment greenscore stuff here
-        case None    => FastFuture.successful(())
->>>>>>> 88b5f7c0
       }
     }
 
