--- conflicted
+++ resolved
@@ -883,7 +883,6 @@
                           }
                       }
 
-<<<<<<< HEAD
                       def passWithApiKey(config: GlobalConfig): Future[Result] = {
                         val authByJwtToken = req.headers
                           .get(env.Headers.OtoroshiAuthorization)
@@ -891,6 +890,7 @@
                           .filter(_.startsWith("Bearer "))
                           .map(_.replace("Bearer ", ""))
                           .orElse(req.queryString.get("bearer_auth").flatMap(_.lastOption))
+                          .orElse(req.cookies.get("access_token").map(_.value))
                         val authBasic = req.headers
                           .get(env.Headers.OtoroshiAuthorization)
                           .orElse(req.headers.get("Authorization"))
@@ -909,115 +909,6 @@
                         if (authByCustomHeaders.isDefined) {
                           val (clientId, clientSecret) = authByCustomHeaders.get
                           env.datastores.apiKeyDataStore.findAuthorizeKeyFor(clientId, descriptor.id).flatMap {
-=======
-                    def passWithApiKey(config: GlobalConfig): Future[Result] = {
-                      val authByJwtToken = req.headers
-                        .get(env.Headers.OtoroshiAuthorization)
-                        .orElse(req.headers.get("Authorization"))
-                        .filter(_.startsWith("Bearer "))
-                        .map(_.replace("Bearer ", ""))
-                        .orElse(req.queryString.get("bearer_auth").flatMap(_.lastOption))
-                        .orElse(req.cookies.get("access_token").map(_.value))
-                      val authBasic = req.headers
-                        .get(env.Headers.OtoroshiAuthorization)
-                        .orElse(req.headers.get("Authorization"))
-                        .filter(_.startsWith("Basic "))
-                        .map(_.replace("Basic ", ""))
-                        .flatMap(e => Try(decodeBase64(e)).toOption)
-                        .orElse(
-                          req.queryString
-                            .get("basic_auth")
-                            .flatMap(_.lastOption)
-                            .flatMap(e => Try(decodeBase64(e)).toOption)
-                        )
-                      val authByCustomHeaders = req.headers
-                        .get(env.Headers.OtoroshiClientId)
-                        .flatMap(id => req.headers.get(env.Headers.OtoroshiClientSecret).map(s => (id, s)))
-                      if (authByCustomHeaders.isDefined) {
-                        val (clientId, clientSecret) = authByCustomHeaders.get
-                        env.datastores.apiKeyDataStore.findAuthorizeKeyFor(clientId, descriptor.id).flatMap {
-                          case None =>
-                            Errors.craftResponseResult("Invalid API key",
-                                                       BadGateway,
-                                                       req,
-                                                       Some(descriptor),
-                                                       Some("errors.invalid.api.key"))
-                          case Some(key) if key.isInvalid(clientSecret) => {
-                            Alerts.send(
-                              RevokedApiKeyUsageAlert(env.snowflakeGenerator.nextIdStr(),
-                                                      DateTime.now(),
-                                                      env.env,
-                                                      req,
-                                                      key,
-                                                      descriptor)
-                            )
-                            Errors.craftResponseResult("Bad API key",
-                                                       BadGateway,
-                                                       req,
-                                                       Some(descriptor),
-                                                       Some("errors.bad.api.key"))
-                          }
-                          case Some(key) if key.isValid(clientSecret) =>
-                            key.withingQuotas().flatMap {
-                              case true => callDownstream(config, Some(key))
-                              case false =>
-                                Errors.craftResponseResult("You performed too much requests",
-                                                           TooManyRequests,
-                                                           req,
-                                                           Some(descriptor),
-                                                           Some("errors.too.much.requests"))
-                            }
-                        }
-                      } else if (authByJwtToken.isDefined) {
-                        val jwtTokenValue = authByJwtToken.get
-                        Try {
-                          JWT.decode(jwtTokenValue)
-                        } map { jwt =>
-                          Option(jwt.getClaim("iss")).map(_.asString()) match {
-                            case Some(clientId) =>
-                              env.datastores.apiKeyDataStore.findAuthorizeKeyFor(clientId, descriptor.id).flatMap {
-                                case Some(apiKey) => {
-                                  val algorithm = Option(jwt.getAlgorithm).map {
-                                    case "HS256" => Algorithm.HMAC256(apiKey.clientSecret)
-                                    case "HS512" => Algorithm.HMAC512(apiKey.clientSecret)
-                                  } getOrElse Algorithm.HMAC512(apiKey.clientSecret)
-                                  val verifier = JWT.require(algorithm).withIssuer(apiKey.clientName).build
-                                  Try(verifier.verify(jwtTokenValue)) match {
-                                    case Success(_) =>
-                                      apiKey.withingQuotas().flatMap {
-                                        case true => callDownstream(config, Some(apiKey))
-                                        case false =>
-                                          Errors.craftResponseResult("You performed too much requests",
-                                                                     TooManyRequests,
-                                                                     req,
-                                                                     Some(descriptor),
-                                                                     Some("errors.too.much.requests"))
-                                      }
-                                    case Failure(e) => {
-                                      Alerts.send(
-                                        RevokedApiKeyUsageAlert(env.snowflakeGenerator.nextIdStr(),
-                                                                DateTime.now(),
-                                                                env.env,
-                                                                req,
-                                                                apiKey,
-                                                                descriptor)
-                                      )
-                                      Errors.craftResponseResult("Bad API key",
-                                                                 BadGateway,
-                                                                 req,
-                                                                 Some(descriptor),
-                                                                 Some("errors.bad.api.key"))
-                                    }
-                                  }
-                                }
-                                case None =>
-                                  Errors.craftResponseResult("Invalid ApiKey provided",
-                                                             BadRequest,
-                                                             req,
-                                                             Some(descriptor),
-                                                             Some("errors.invalid.api.key"))
-                              }
->>>>>>> 8ead4358
                             case None =>
                               Errors.craftResponseResult("Invalid API key",
                                                          BadGateway,
