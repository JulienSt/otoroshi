--- conflicted
+++ resolved
@@ -10,46 +10,24 @@
 import otoroshi.next.plugins.api._
 import otoroshi.next.proxy.NgProxyEngineError
 import otoroshi.utils.syntax.implicits._
-import otoroshi.utils.{JsonPathUtils, TypedMap}
+import otoroshi.utils.{JsonPathUtils, JsonPathValidator, TypedMap}
 import play.api.libs.json._
-<<<<<<< HEAD
-import sangria.ast.{DirectiveDefinition, DirectiveLocation, Document, EnumTypeDefinition, FieldDefinition, InputObjectTypeDefinition, InputValueDefinition, InterfaceTypeDefinition, ListType, NamedType, NotNullType, ObjectTypeDefinition, ObjectValue, ScalarTypeDefinition, SchemaDefinition, StringValue, TypeDefinition, TypeSystemDefinition, UnionTypeDefinition}
-import sangria.execution.{ExceptionHandler, Executor, HandledException}
-import sangria.macros.LiteralGraphQLStringContext
-import sangria.parser.QueryParser
-import sangria.schema.{Action, AnyFieldResolver, Argument, AstDirectiveContext, AstSchemaBuilder, BooleanType, Directive, DirectiveResolver, FieldResolver, InstanceCheck, IntType, ListInputType, OptionInputType, OptionType, ResolverBasedAstSchemaBuilder, ScalarType, Schema, StringType}
-import sangria.marshalling.playJson._
-import sangria.renderer.SchemaRenderer
-import otoroshi.utils.{JsonPathUtils, JsonPathValidator, TypedMap}
-=======
 import play.api.libs.ws.WSResponse
-import sangria.ast.{Document, ListType}
+import sangria.ast._
 import sangria.execution.deferred.DeferredResolver
 import sangria.execution.{ExceptionHandler, Executor, HandledException, QueryReducer}
 import sangria.marshalling.playJson._
 import sangria.parser.QueryParser
-import sangria.schema.{Action, Argument, AstDirectiveContext, AstSchemaBuilder, BooleanType, Directive, DirectiveResolver, FieldResolver, InstanceCheck, IntType, IntrospectionSchemaBuilder, OptionInputType, ResolverBasedAstSchemaBuilder, Schema, StringType}
+import sangria.schema.{Action, Argument, AstDirectiveContext, AstSchemaBuilder, BooleanType, Directive, DirectiveResolver, FieldResolver, InstanceCheck, IntType, IntrospectionSchemaBuilder, ListInputType, OptionInputType, ResolverBasedAstSchemaBuilder, Schema, StringType}
 import sangria.validation.{QueryValidator, ValueCoercionViolation, Violation}
->>>>>>> 7d0f778b
 
 import scala.concurrent.duration.{DurationLong, FiniteDuration, MILLISECONDS}
 import scala.concurrent.{ExecutionContext, Future}
 import scala.jdk.CollectionConverters._
 import scala.util._
-<<<<<<< HEAD
-import sangria.validation.ValueCoercionViolation
-import akka.http.scaladsl.util.FastFuture
-import org.graalvm.compiler.nodeinfo.InputType
-import sangria.execution.QueryReducer
-=======
 import scala.util.control.NoStackTrace
->>>>>>> 7d0f778b
-
-// [TODO] 
-// ajouter sur chaque directive un parameter paginate=true (pour que ça marche, il faut les arguments optionnels limit et offset)
-// ++ plus tard les mutations
-// ajouter un endpoint dans le backoffice controller pour recuperer l'exposition d'un service depuis son id
-// gérer la secu sur les champs et query (à réfléchir)
+
+// [TODO]
 // @soap directive
 
 case object TooComplexQueryError extends Exception("Query is too expensive.") with NoStackTrace
@@ -267,13 +245,9 @@
     }
   )
 
-<<<<<<< HEAD
   case object TooComplexQueryError extends Exception("Query is too expensive.")
 
   private def execute(astDocument: Document, query: String, builder: ResolverBasedAstSchemaBuilder[Unit], initialData: JsObject, maxDepth: Int, variables: JsObject)
-=======
-  private def execute(astDocument: Document, query: String, builder: ResolverBasedAstSchemaBuilder[Unit], initialData: JsObject, maxDepth: Int)
->>>>>>> 7d0f778b
                      (implicit env: Env, ec: ExecutionContext): Future[Either[NgProxyEngineError, BackendCallResponse]] = {
     QueryParser.parse(query) match {
       case Failure(error) =>
@@ -552,7 +526,6 @@
         }
   }
 
-<<<<<<< HEAD
   def bodyToJson(source: Source[ByteString, _])(implicit mat: Materializer, ec: ExecutionContext) = source
     .runFold(ByteString.empty)(_ ++ _)
     .map { rawBody => {
@@ -611,48 +584,6 @@
         case t => t
     })
   }
-=======
-      def bodyToJson(source: Source[ByteString, _])(implicit mat: Materializer, ec: ExecutionContext) = source
-        .runFold(ByteString.empty)(_ ++ _)
-        .map { rawBody => {
-          val body = rawBody.utf8String
-          val json = Json.parse(if (body.isEmpty) {
-            "{}"
-          } else {
-            body
-          }).as[JsObject]
-
-          Json.obj(
-            "stringified" -> body,
-            "json" -> json
-          )
-        }}
-
-        override def callBackend(ctx: NgbBackendCallContext, delegates: () => Future[Either[NgProxyEngineError, BackendCallResponse]])
-        (implicit env: Env, ec: ExecutionContext, mat: Materializer): Future[Either[NgProxyEngineError, BackendCallResponse]] = {
-          val config = ctx.cachedConfig(internalName)(GraphQLBackendConfig.format).getOrElse(GraphQLBackendConfig(schema = DEFAULT_GRAPHQL_SCHEMA))
-
-          bodyToJson(ctx.request.body).flatMap(body => {
-
-            val jsonBody = (body \ "json").as[JsObject]
-            if ((jsonBody \ "operationName").asOpt[String].contains("IntrospectionQuery")) {
-              QueryParser.parse(config.schema) match {
-                case Failure(exception) =>
-                  bodyResponse(400,
-                    Map("Content-Type" -> "application/json"),
-                    Json.obj("error" -> exception.getMessage).stringify.byteString.chunks(16 * 1024)
-                  ).future
-                case Success(astDocument) =>
-                  Executor.execute(Schema.buildFromAst(astDocument), sangria.introspection.introspectionQuery)
-                    .map { res =>
-                      val response = Json.toJson(res)
-                      bodyResponse(200,
-                        Map("Content-Type" -> "application/json"),
-                        response.stringify.byteString.chunks(16 * 1024)
-                      )
-                    }
-              }
->>>>>>> 7d0f778b
 
     override def callBackend(ctx: NgbBackendCallContext, delegates: () => Future[Either[NgProxyEngineError, BackendCallResponse]])
     (implicit env: Env, ec: ExecutionContext, mat: Materializer): Future[Either[NgProxyEngineError, BackendCallResponse]] = {
@@ -674,7 +605,6 @@
 
                   bodyResponse(200,
                     Map("Content-Type" -> "application/json"),
-<<<<<<< HEAD
                     Source.single(response.stringify.byteString)
                     )
                 })
@@ -730,43 +660,6 @@
           }
       })
     }
-=======
-                    Json.obj("error" -> exception.getMessage).stringify.byteString.chunks(16 * 1024)
-                  ).future
-                  case Success(astDocument: Document) =>
-                    val HttpRestDirective = Directive("rest", arguments = arguments, locations = directivesLocations)
-                    val GraphQLDirective = Directive("graphql", arguments = arguments, locations = directivesLocations)
-                    val OtoroshiRouteDirective = Directive("otoroshi", arguments = arguments, locations = directivesLocations)
-                    val JsonDirective = Directive("json", arguments = jsonDataArg :: jsonPathArg :: Nil, locations = directivesLocations)
-
-                    val builder: ResolverBasedAstSchemaBuilder[Unit] = AstSchemaBuilder.resolverBased[Unit](
-                      InstanceCheck.field[Unit, JsValue],
-
-                      DirectiveResolver(HttpRestDirective, resolve = httpRestDirectiveResolver),
-                      DirectiveResolver(GraphQLDirective, resolve = c => graphQLDirectiveResolver(c, c.arg(queryArg).getOrElse("{}"), ctx, delegates)),
-                      /*DirectiveResolver(OtoroshiRouteDirective, resolve = OtoroshiRouteDirectiveResolver),*/
-                     DirectiveResolver(JsonDirective, resolve = c => jsonDirectiveResolver(c, config)),
-                     FieldResolver.defaultInput[Unit, JsValue]
-                   )
-
-
-                 (jsonBody \ "query").asOpt[String] match {
-                   case Some(value) => execute(
-                     astDocument,
-                     query = value,
-                     builder,
-                     config.initialData.map(_.as[JsObject]).getOrElse(JsObject.empty),
-                     config.maxDepth
-                   )
-                 case None => bodyResponse(400,
-                   Map("Content-Type" -> "application/json"),
-                   Json.obj("error" -> "query field missing").stringify.byteString.chunks(16 * 1024)).future
-                 }
-                }
-              }
-          })
-        }
->>>>>>> 7d0f778b
 }
 
 ////////////////////////////////////////////////////////////////////////////////////////////////////////////////////////
