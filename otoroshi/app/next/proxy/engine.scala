package otoroshi.next.proxy

import akka.Done
import akka.http.scaladsl.model.HttpProtocols
import akka.stream.Materializer
import akka.stream.scaladsl.{Flow, Sink, Source}
import akka.util.ByteString
import com.github.blemale.scaffeine.{Cache, Scaffeine}
import org.joda.time.DateTime
import otoroshi.el.TargetExpressionLanguage
import otoroshi.env.Env
import otoroshi.events._
import otoroshi.gateway._
import otoroshi.models._
import otoroshi.next.models._
import otoroshi.next.plugins.Keys
import otoroshi.next.plugins.api._
import otoroshi.next.proxy.NgProxyEngineError._
import otoroshi.next.utils.{FEither, JsonHelpers}
import otoroshi.script.RequestHandler
import otoroshi.security.IdGenerator
import otoroshi.utils.http.Implicits._
import otoroshi.utils.http.RequestImplicits._
import otoroshi.utils.http.WSCookieWithSameSite
import otoroshi.utils.streams.MaxLengthLimiter
import otoroshi.utils.syntax.implicits._
import otoroshi.utils.{RegexPool, TypedMap, UrlSanitizer}
import play.api.Logger
import play.api.http.HttpEntity
import play.api.http.websocket.{Message => PlayWSMessage}
import play.api.libs.json._
import play.api.libs.streams.ActorFlow
import play.api.libs.ws.WSResponse
import play.api.mvc.Results.Status
import play.api.mvc._

import java.util.concurrent.atomic.{AtomicBoolean, AtomicInteger, AtomicLong, AtomicReference}
import scala.concurrent.duration.DurationInt
import scala.concurrent.{ExecutionContext, Future, Promise}
import scala.util.{Failure, Success}

case class ProxyEngineConfig(
  enabled: Boolean,
  domains: Seq[String],
  denyDomains: Seq[String],
  reporting: Boolean,
  pluginMerge: Boolean,
  exportReporting: Boolean,
  debug: Boolean,
  debugHeaders: Boolean,
  applyLegacyChecks: Boolean,
  routingStrategy: RoutingStrategy,
) {
  lazy val useTree: Boolean = routingStrategy == RoutingStrategy.Tree
  def json: JsValue = Json.obj(
    "enabled" -> enabled,
    "domains" -> domains,
    "deny_domains" -> denyDomains,
    "reporting" -> reporting,
    "merge_sync_steps" -> pluginMerge,
    "export_reporting" -> exportReporting,
    "apply_legacy_checks" -> applyLegacyChecks,
    "debug" -> debug,
    "debug_headers" -> debugHeaders,
    "routing_strategy" -> routingStrategy.json,
  )
}

object ProxyEngineConfig {
  lazy val default: ProxyEngineConfig = ProxyEngineConfig(
    enabled = true,
    domains = Seq("*-next-gen.oto.tools"),
    denyDomains = Seq.empty,
    reporting = true,
    pluginMerge = true,
    exportReporting = false,
    debug = false,
    debugHeaders = false,
    applyLegacyChecks = true,
    routingStrategy = RoutingStrategy.Tree,
  )
  def parse(config: JsValue, env: Env): ProxyEngineConfig = {
    val enabled = config.select("enabled").asOpt[Boolean].getOrElse(true)
    val domains = if (enabled) config.select("domains").asOpt[Seq[String]].getOrElse(Seq("*-next-gen.oto.tools")) else Seq.empty[String]
    val denyDomains = if (enabled) config.select("deny_domains").asOpt[Seq[String]].getOrElse(Seq.empty) else Seq.empty[String]
    val reporting       = config.select("reporting").asOpt[Boolean].getOrElse(true)
    val pluginMerge     = config
      .select("merge_sync_steps")
      .asOpt[Boolean]
      .orElse(
        env.configuration.getOptionalWithFileSupport[Boolean]("otoroshi.next.plugins.merge-sync-steps")
      )
      .getOrElse(true)
    val applyLegacyChecks     = config
      .select("apply_legacy_checks")
      .asOpt[Boolean]
      .orElse(
        env.configuration.getOptionalWithFileSupport[Boolean]("otoroshi.next.plugins.apply-legacy-checks")
      )
      .getOrElse(true)
    val routingStrategy = config.select("routing_strategy").asOpt[String].getOrElse("tree")
    val exportReporting = config
      .select("export_reporting")
      .asOpt[Boolean]
      .orElse(
        env.configuration.getOptionalWithFileSupport[Boolean]("otoroshi.next.export-reporting")
      )
      .getOrElse(false)
    val debug           = config.select("debug").asOpt[Boolean].getOrElse(false)
    val debugHeaders    = config.select("debug_headers").asOpt[Boolean].getOrElse(false)
    ProxyEngineConfig(
      enabled = enabled,
      domains = domains,
      denyDomains = denyDomains,
      reporting = reporting,
      pluginMerge = pluginMerge,
      exportReporting = exportReporting,
      debug = debug,
      debugHeaders = debugHeaders,
      applyLegacyChecks = applyLegacyChecks,
      routingStrategy = RoutingStrategy.parse(routingStrategy),
    )
  }
}

object ProxyEngine {
  def configRoot: String = "NextGenProxyEngine"
}

class ProxyEngine() extends RequestHandler {

  private val logger               = Logger("otoroshi-next-gen-proxy-engine")
  private val fakeFailureIndicator = new AtomicBoolean(false)
  private val reqCounter           = new AtomicInteger(0)

  private val enabledRef     = new AtomicBoolean(true)
  private val enabledDomains = new AtomicReference(Seq.empty[String])

  private val configCache: Cache[String, ProxyEngineConfig] = Scaffeine()
    .expireAfterWrite(10.seconds)
    .maximumSize(2)
    .build()

  private val headersOutStatic = Seq(
    "Keep-Alive",
    "Transfer-Encoding",
    "Content-Length",
    "Content-Type",
    "Raw-Request-Uri",
    "Remote-Address",
    "Timeout-Access",
    "Tls-Session-Info",
    "Set-Cookie"
  )

  private val headersInStatic = Seq(
    "X-Forwarded-For",
    "X-Forwarded-Proto",
    "X-Forwarded-Protocol",
    "Raw-Request-Uri",
    "Remote-Address",
    "Timeout-Access",
    "Tls-Session-Info"
  )

  override def name: String = "Otoroshi next proxy engine (experimental)"

  override def description: Option[String] =
    """
      |This plugin holds the next generation otoroshi proxy engine implementation. This engine is **experimental** and may not work as expected !
      |
      |You can active this plugin only on some domain names so you can easily A/B test the new engine.
      |The new proxy engine is designed to be more reactive and more efficient generally.
      |It is also designed to be very efficient on path routing where it wasn't the old engines strong suit.
      |
      |The idea is to only rely on plugins to work and avoid losing time with features that are not used in service descriptors.
      |An automated conversion happens for every service descriptor. If the exposed domain is handled by this plugin, it will be served by this plugin.
      |This plugin introduces new entities that will replace (one day maybe) service descriptors:
      |
      | - `routes`: a unique routing rule based on hostname, path, method and headers that will execute a bunch of plugins
      | - `services`: multiple routing rules based on hostname, path, method and headers that will execute the same list of plugins
      | - `targets`: how to contact a backend either by using a domain name or an ip address, supports mtls
      | - `backends`: a list of targets to contact a backend
      |
      |as an example, let say you want to use the new engine on your service exposed on `api.foo.bar/api`.
      |To do that, just add the plugin in the `global plugins` section of the danger zone, inject the default configuration,
      |enabled it and in `domains` add the value `api.foo.bar` (it is possible to use `*.foo.bar` if that's what you want to do).
      |The next time a request hits the `api.foo.bar` domain, the new engine will handle it instead of the old one.
      |
      |```json
      |{
      |  "NextGenProxyEngine" : {
      |    "enabled" : true,
      |    "debug" : false,
      |    "debug_headers" : false,
      |    "reporting": true,
      |    "routing_strategy" : "tree",
      |    "merge_sync_steps" : true,
      |    "domains" : [ "api.foo.bar" ]
      |  }
      |}
      |```
      |
      |""".stripMargin.some

  override def configRoot: Option[String] = ProxyEngine.configRoot.some

  override def defaultConfig: Option[JsObject] = {
    ProxyEngineConfig.default.json.asObject.some
  }

  @inline
  private def getConfig()(implicit ec: ExecutionContext, env: Env): ProxyEngineConfig = {
    configCache.get(
      "config",
      _ => {
<<<<<<< HEAD
        val config_json  = env.datastores.globalConfigDataStore.latest().plugins.config.select(configRoot.get).asOpt[JsObject].getOrElse(defaultConfig.get)
        val config = ProxyEngineConfig.parse(config_json, env)
=======
        val config = env.datastores.globalConfigDataStore.latest()
          .plugins
          .config
          .select(configRoot.get)
          .asOpt[JsObject]
          .map(v => ProxyEngineConfig.parse(v, env))
          .getOrElse(ProxyEngineConfig.default)
>>>>>>> c92ddae9
        enabledRef.set(config.enabled)
        enabledDomains.set(config.domains)
        config
      }
    )
  }

  override def handledDomains(implicit ec: ExecutionContext, env: Env): Seq[String] = {
    val config = getConfig()
    enabledDomains.get()
  }

  override def handle(
      request: Request[Source[ByteString, _]],
      defaultRouting: Request[Source[ByteString, _]] => Future[Result]
  )(implicit ec: ExecutionContext, env: Env): Future[Result] = {
    implicit val globalConfig = env.datastores.globalConfigDataStore.latest()
    val config                = getConfig()
    val shouldNotHandle       = if (config.denyDomains.isEmpty) false else config.denyDomains.exists(d => RegexPool.apply(d).matches(request.theDomain))
    if (enabledRef.get() && !shouldNotHandle) {
      handleRequest(request, config)
    } else {
      defaultRouting(request)
    }
  }

  override def handleWs(
      request: RequestHeader,
      defaultRouting: RequestHeader => Future[Either[Result, Flow[PlayWSMessage, PlayWSMessage, _]]]
  )(implicit ec: ExecutionContext, env: Env): Future[Either[Result, Flow[PlayWSMessage, PlayWSMessage, _]]] = {
    implicit val globalConfig = env.datastores.globalConfigDataStore.latest()
    val config                = getConfig()
    val shouldNotHandle       = if (config.denyDomains.isEmpty) false else config.denyDomains.exists(d => RegexPool.apply(d).matches(request.theDomain))
    if (enabledRef.get() && !shouldNotHandle) {
      handleWsRequest(request, config)
    } else {
      defaultRouting(request)
    }
  }

  @inline
  def handleRequest(request: Request[Source[ByteString, _]], config: ProxyEngineConfig)(implicit
      ec: ExecutionContext,
      env: Env,
      globalConfig: GlobalConfig
  ): Future[Result] = {
    val start           = System.currentTimeMillis()
    val tryItId         = request.headers.get("Otoroshi-Try-It-Request-Id")
    val tryIt           = tryItId.exists(id => env.proxyState.isReportEnabledFor(id))
    val requestId       = IdGenerator.uuid
    val ProxyEngineConfig(_, _, _, reporting, pluginMerge, exportReporting, debug, debugHeaders, _, _) = config
    val useTree = config.useTree
    implicit val report = NgExecutionReport(requestId, reporting)
    report.start("start-handling")

    implicit val mat    = env.otoroshiMaterializer
    val snowflake        = env.snowflakeGenerator.nextIdStr()
    val callDate         = DateTime.now()
    val requestTimestamp = callDate.toString("yyyy-MM-dd'T'HH:mm:ss.SSSZZ")
    val reqNumber        = reqCounter.incrementAndGet()
    val counterIn        = new AtomicLong(0L)
    val counterOut       = new AtomicLong(0L)
    implicit val attrs   = TypedMap.empty.put(
      otoroshi.next.plugins.Keys.ReportKey       -> report,
      otoroshi.plugins.Keys.RequestNumberKey     -> reqNumber,
      otoroshi.plugins.Keys.SnowFlakeKey         -> snowflake,
      otoroshi.plugins.Keys.RequestTimestampKey  -> callDate,
      otoroshi.plugins.Keys.RequestStartKey      -> start,
      otoroshi.plugins.Keys.RequestWebsocketKey  -> false,
      otoroshi.plugins.Keys.RequestCounterInKey  -> counterIn,
      otoroshi.plugins.Keys.RequestCounterOutKey -> counterOut
    )

    val elCtx: Map[String, String] = Map(
      "requestId"        -> snowflake,
      "requestSnowflake" -> snowflake,
      "requestTimestamp" -> requestTimestamp
    )

    attrs.put(otoroshi.plugins.Keys.ElCtxKey -> elCtx)
    val global_plugins__ = NgPlugins.readFrom(globalConfig.plugins.config.select("ng"))
    report.markDoneAndStart("check-concurrent-requests")
    (for {
      _         <- handleConcurrentRequest(request)
      _          = report.markDoneAndStart("find-route")
      route    <- findRoute(useTree, request, request.body, global_plugins__, tryIt)
      _          = report.markDoneAndStart("compute-plugins")
      gplugs     = global_plugins__.applyOnIf(env.http2ClientProxyEnabled && route.backend.targets.forall(_.protocol == HttpProtocols.`HTTP/2.0`)) { o =>
        o.add(NgPluginInstance("cp:otoroshi.next.plugins.Http2Caller"))
      }
      ctxPlugins = route.contextualPlugins(gplugs, pluginMerge, request).seffectOn(_.allPlugins)
      _          = attrs.put(Keys.ContextualPluginsKey -> ctxPlugins)
      _          = report.markDoneAndStart(
                     "tenant-check",
                     Json
                       .obj(
                         "disabled_plugins" -> ctxPlugins.disabledPlugins.map(p => JsString(p.plugin)),
                         "filtered_plugins" -> ctxPlugins.filteredPlugins.map(p => JsString(p.plugin))
                       )
                       .some
                   )
      _         <- handleTenantCheck(route)
      _          = report.markDoneAndStart("check-global-maintenance")
      _         <- checkGlobalMaintenance(route, config)
      _          = report.markDoneAndStart("call-before-request-callbacks")
      _         <- callPluginsBeforeRequestCallback(snowflake, request, route, ctxPlugins)
      _          = report.markDoneAndStart("extract-tracking-id")
      _          = extractTrackingId(snowflake, request, reqNumber, route)
      _          = report.markDoneAndStart("call-pre-route-plugins")
      _         <- callPreRoutePlugins(snowflake, request, route, ctxPlugins)
      _          = report.markDoneAndStart("call-access-validator-plugins")
      _         <- callAccessValidatorPlugins(snowflake, request, route, ctxPlugins)
      _          = report.markDoneAndStart("update-apikey-quotas")
      remQuotas <- updateApikeyQuotas(request, route)
      _          = report.markDoneAndStart("handle-legacy-checks")
      _         <- handleLegacyChecks(request, route, config)
      _          = report.markDoneAndStart("choose-backend", Json.obj("remaining_quotas" -> remQuotas.toJson).some)
      result    <- callTarget(snowflake, reqNumber, request, route) {
                     case sb @ NgSelectedBackendTarget(backend, attempts, alreadyFailed, cbStart) =>
                       report.markDoneAndStart("transform-request", Json.obj("backend" -> backend.json).some)
                       for {
                         finalRequest <-
                           callRequestTransformer(snowflake, request, request.body, route, backend, ctxPlugins)
                         _             = report.markDoneAndStart("call-backend")
                         response     <- callBackend(snowflake, request, finalRequest, route, backend)
                         _             = report.markDoneAndStart("transform-response")
                         finalResp    <-
                           callResponseTransformer(snowflake, request, response, remQuotas, route, backend, ctxPlugins)
                         _             = report.markDoneAndStart("stream-response")
                         clientResp   <- streamResponse(snowflake, request, response, finalResp, route, backend)
                         _             = report.markDoneAndStart("trigger-analytics")
                         _            <- triggerProxyDone(snowflake, request, response, finalRequest, finalResp, route, backend, sb)
                       } yield clientResp
                   }
    } yield {
      result
    }).value
      .flatMap {
        case Left(error)   =>
          report.markDoneAndStart("rendering-intermediate-result").markSuccess()
          error.asResult()
        case Right(result) =>
          report.markSuccess()
          result.vfuture
      }
      .recover { case t: Throwable =>
        report.markFailure("last-recover", t)
        Results.InternalServerError(
          Json.obj("error" -> "internal_server_error", "error_description" -> t.getMessage, "report" -> report.json)
        )
      }
      .applyOnWithOpt(attrs.get(Keys.ResultTransformerKey)) { case (future, transformer) =>
        future.flatMap(transformer)
      }
      .andThen { case _ =>
        report.markOverheadOut()
        report.markDurations()
        closeCurrentRequest(env)
        attrs.get(Keys.RouteKey).foreach { route =>
          callPluginsAfterRequestCallback(snowflake, request, route, attrs.get(Keys.ContextualPluginsKey).get)
          handleHighOverhead(request, route.some)
          if (tryIt) {
            tryItId.foreach(id => env.proxyState.addReport(id, report))
          }
          if (exportReporting || route.exportReporting) {
            RequestFlowReport(report, route).toAnalytics()
          }
        }
      }
      .applyOnIf( /*env.env == "dev" && */ (debug || debugHeaders))(_.map { res =>
        val addHeaders =
          if (reporting && debugHeaders)
            Seq(
              "x-otoroshi-request-overhead"            -> report.overheadStr,
              "x-otoroshi-request-overhead-in"         -> report.overheadInStr,
              "x-otoroshi-request-overhead-out"        -> report.overheadOutStr,
              "x-otoroshi-request-duration"            -> report.gdurationStr,
              "x-otoroshi-request-call-duration"       -> report.getStep("call-backend").map(_.durationStr).getOrElse("--"),
              "x-otoroshi-request-find-route-duration" -> report
                .getStep("find-route")
                .map(_.durationStr)
                .getOrElse("--"),
              "x-otoroshi-request-state"               -> report.state.name,
              "x-otoroshi-request-creation"            -> report.creation.toString,
              "x-otoroshi-request-termination"         -> report.termination.toString
            ).applyOnIf(report.state == NgExecutionReportState.Failed) { seq =>
              seq :+ (
                "x-otoroshi-request-failure" ->
                report
                  .getStep("request-failure")
                  .flatMap(_.ctx.select("error").select("message").asOpt[String])
                  .getOrElse("--")
              )
            }
          else Seq.empty
        if (debug) logger.info(report.json.prettify)
        // if (reporting && report.getStep("find-route").flatMap(_.ctx.select("found_route").select("debug_flow").asOpt[Boolean]).getOrElse(false)) {
        //   java.nio.file.Files.writeString(new java.io.File("./request-debug.json").toPath, report.json.prettify)
        // }
        res.withHeaders(addHeaders: _*)
      })
  }

  @inline
  def handleWsRequest(request: RequestHeader, config: ProxyEngineConfig)(implicit
      ec: ExecutionContext,
      env: Env,
      globalConfig: GlobalConfig
  ): Future[Either[Result, Flow[PlayWSMessage, PlayWSMessage, _]]] = {
    val start           = System.currentTimeMillis()
    val tryItId         = request.headers.get("Otoroshi-Try-It-Request-Id")
    val tryIt           = tryItId.exists(id => env.proxyState.isReportEnabledFor(id))
    val requestId       = IdGenerator.uuid
    val ProxyEngineConfig(_, _, _, reporting, pluginMerge, exportReporting, _, _, _, _) = config
    val useTree = config.useTree
    implicit val report = NgExecutionReport(requestId, reporting)

    report.start("start-handling")
    implicit val mat    = env.otoroshiMaterializer

    val snowflake        = env.snowflakeGenerator.nextIdStr()
    val callDate         = DateTime.now()
    val requestTimestamp = callDate.toString("yyyy-MM-dd'T'HH:mm:ss.SSSZZ")
    val reqNumber        = reqCounter.incrementAndGet()
    val counterIn        = new AtomicLong(0L)
    val counterOut       = new AtomicLong(0L)
    implicit val attrs   = TypedMap.empty.put(
      otoroshi.next.plugins.Keys.ReportKey       -> report,
      otoroshi.plugins.Keys.RequestNumberKey     -> reqNumber,
      otoroshi.plugins.Keys.SnowFlakeKey         -> snowflake,
      otoroshi.plugins.Keys.RequestTimestampKey  -> callDate,
      otoroshi.plugins.Keys.RequestStartKey      -> start,
      otoroshi.plugins.Keys.RequestWebsocketKey  -> false,
      otoroshi.plugins.Keys.RequestCounterInKey  -> counterIn,
      otoroshi.plugins.Keys.RequestCounterOutKey -> counterOut
    )

    val elCtx: Map[String, String] = Map(
      "requestId"        -> snowflake,
      "requestSnowflake" -> snowflake,
      "requestTimestamp" -> requestTimestamp
    )

    attrs.put(otoroshi.plugins.Keys.ElCtxKey -> elCtx)

    val fakeBody         = Source.empty[ByteString]
    val global_plugins__ = NgPlugins.readFrom(globalConfig.plugins.config.select("ng"))

    report.markDoneAndStart("check-concurrent-requests")
    (for {
      _         <- handleConcurrentRequest(request)
      _          = report.markDoneAndStart("find-route")
      route     <- findRoute(useTree, request, fakeBody, global_plugins__, tryIt)
      _          = report.markDoneAndStart("compute-plugins")
      ctxPlugins = route.contextualPlugins(global_plugins__, pluginMerge, request).seffectOn(_.allPlugins)
      _          = attrs.put(Keys.ContextualPluginsKey -> ctxPlugins)
      _          = report.markDoneAndStart(
                     "tenant-check",
                     Json
                       .obj(
                         "disabled_plugins" -> ctxPlugins.disabledPlugins.map(p => JsString(p.plugin)),
                         "filtered_plugins" -> ctxPlugins.filteredPlugins.map(p => JsString(p.plugin))
                       )
                       .some
                   )
      _         <- handleTenantCheck(route)
      _          = report.markDoneAndStart("check-global-maintenance")
      _         <- checkGlobalMaintenance(route, config)
      _          = report.markDoneAndStart("call-before-request-callbacks")
      _         <- callPluginsBeforeRequestCallback(snowflake, request, route, ctxPlugins)
      _          = report.markDoneAndStart("extract-tracking-id")
      _          = extractTrackingId(snowflake, request, reqNumber, route)
      _          = report.markDoneAndStart("call-pre-route-plugins")
      _         <- callPreRoutePlugins(snowflake, request, route, ctxPlugins)
      _          = report.markDoneAndStart("call-access-validator-plugins")
      _         <- callAccessValidatorPlugins(snowflake, request, route, ctxPlugins)
      _          = report.markDoneAndStart("update-apikey-quotas")
      remQuotas <- updateApikeyQuotas(request, route)
      _          = report.markDoneAndStart("handle-legacy-checks")
      _         <- handleLegacyChecks(request, route, config)
      _          = report.markDoneAndStart("choose-backend", Json.obj("remaining_quotas" -> remQuotas.toJson).some)
      result    <- callWsTarget(snowflake, reqNumber, request, route) {
                     case sb @ NgSelectedBackendTarget(backend, attempts, alreadyFailed, cbStart) =>
                       report.markDoneAndStart("transform-requests", Json.obj("backend" -> backend.json).some)
                       for {
                         finalRequest <- callRequestTransformer(snowflake, request, fakeBody, route, backend, ctxPlugins)
                         _             = report.markDoneAndStart("call-backend")
                         flow         <- callWsBackend(snowflake, request, finalRequest, route, backend)
                         _             = report.markDoneAndStart("trigger-analytics")
                         _            <- triggerWsProxyDone(snowflake, request, finalRequest, route, backend, sb)
                       } yield flow
                   }
    } yield {
      result
    }).value
      .flatMap {
        case Left(error) =>
          report.markDoneAndStart("rendering-intermediate-result").markSuccess()
          error.asResult().map(r => Left(r))
        case Right(flow) =>
          report.markSuccess()
          Right(flow).vfuture
      }
      .recover { case t: Throwable =>
        report.markFailure("last-recover", t)
        Results
          .InternalServerError(
            Json.obj("error" -> "internal_server_error", "error_description" -> t.getMessage, "report" -> report.json)
          )
          .left
      }
      .applyOnWithOpt(attrs.get(Keys.ResultTransformerKey)) { case (future, transformer) =>
        future.flatMap {
          case Left(r)      => transformer(r).map(Left.apply)
          case r @ Right(_) => r.vfuture
        }
      }
      .andThen { case _ =>
        report.markOverheadOut()
        report.markDurations()
        closeCurrentRequest(env)
        attrs.get(Keys.RouteKey).foreach { route =>
          callPluginsAfterRequestCallback(snowflake, request, route, attrs.get(Keys.ContextualPluginsKey).get)
          handleHighOverhead(request, route.some)
          if (tryIt) {
            tryItId.foreach(id => env.proxyState.addReport(id, report))
          }
          if (exportReporting || route.exportReporting) {
            RequestFlowReport(report, route).toAnalytics()
          }
        }
      }
  }

  def extractTrackingId(snowflake: String, req: RequestHeader, reqNumber: Int, route: NgRoute)(implicit
      attrs: TypedMap
  ): Unit = {
    if (route.backend.loadBalancing.needTrackingCookie) {
      val trackingId: String = req.cookies
        .get("otoroshi-tracking")
        .map(_.value)
        .getOrElse(IdGenerator.uuid + "-" + reqNumber)
      attrs.put(otoroshi.plugins.Keys.RequestTrackingIdKey -> trackingId)
    }
  }

  def handleHighOverhead(req: RequestHeader, route: Option[NgRoute])(implicit
      ec: ExecutionContext,
      env: Env,
      report: NgExecutionReport,
      globalConfig: GlobalConfig,
      attrs: TypedMap,
      mat: Materializer
  ): FEither[NgProxyEngineError, Done] = {
    val overhead = report.getOverheadNow()
    if (overhead > env.overheadThreshold) {
      HighOverheadAlert(
        `@id` = env.snowflakeGenerator.nextIdStr(),
        limitOverhead = env.overheadThreshold,
        currentOverhead = overhead,
        serviceDescriptor = route.map(_.serviceDescriptor),
        target = Location(
          scheme = req.theProtocol,
          host = req.theHost,
          uri = req.relativeUri
        )
      ).toAnalytics()
    }
    FEither.right(Done)
  }

  def handleConcurrentRequest(request: RequestHeader)(implicit
      ec: ExecutionContext,
      env: Env,
      report: NgExecutionReport,
      globalConfig: GlobalConfig,
      attrs: TypedMap,
      mat: Materializer
  ): FEither[NgProxyEngineError, Done] = {
    val currentHandledRequests = env.datastores.requestsDataStore.incrementHandledRequests()
    env.metrics.markLong(s"${env.snowflakeSeed}.concurrent-requests", currentHandledRequests)
    if (currentHandledRequests > globalConfig.maxConcurrentRequests) {
      Audit.send(
        MaxConcurrentRequestReachedEvent(
          env.snowflakeGenerator.nextIdStr(),
          env.env,
          globalConfig.maxConcurrentRequests,
          currentHandledRequests
        )
      )
      Alerts.send(
        MaxConcurrentRequestReachedAlert(
          env.snowflakeGenerator.nextIdStr(),
          env.env,
          globalConfig.maxConcurrentRequests,
          currentHandledRequests
        )
      )
    }
    if (globalConfig.limitConcurrentRequests && currentHandledRequests > globalConfig.maxConcurrentRequests) {
      FEither.apply(
        Errors
          .craftResponseResult(
            s"Cannot process more request",
            Results.TooManyRequests,
            request,
            None,
            Some("errors.cant.process.more.request"),
            attrs = attrs
          )
          .map(r => Left(NgResultProxyEngineError(r)))
      )
    } else {
      FEither.right(Done)
    }
  }

  def closeCurrentRequest(env: Env): Unit = {
    val requests = env.datastores.requestsDataStore.decrementHandledRequests()
    env.metrics.markLong(s"${env.snowflakeSeed}.concurrent-requests", requests)
  }

  def handleTenantCheck(route: NgRoute)(implicit
      ec: ExecutionContext,
      env: Env,
      report: NgExecutionReport,
      globalConfig: GlobalConfig,
      attrs: TypedMap,
      mat: Materializer
  ): FEither[NgProxyEngineError, Done] = {
    if (
      env.clusterConfig.mode.isWorker
      && env.clusterConfig.worker.tenants.nonEmpty
      && !env.clusterConfig.worker.tenants.contains(route.location.tenant)
    ) {
      report.markFailure(s"this worker cannot serve tenant '${route.location.tenant.value}'")
      FEither.left(
        NgResultProxyEngineError(
          Results.NotFound(Json.obj("error" -> "not_found", "error_description" -> "no route found !"))
        )
      )
    } else {
      FEither.right(Done)
    }
  }

  def findRoute(useTree: Boolean, request: RequestHeader, body: Source[ByteString, _], global_plugins: NgPlugins, tryIt: Boolean)(
      implicit
      ec: ExecutionContext,
      env: Env,
      report: NgExecutionReport,
      globalConfig: GlobalConfig,
      attrs: TypedMap,
      mat: Materializer
  ): FEither[NgProxyEngineError, NgRoute] = {
    val maybeRoute: Option[NgMatchedRoute] = if (useTree) {
      env.proxyState.findRoute(request, attrs)
    } else {
      env.proxyState
        .getDomainRoutes(request.theDomain)
        .flatMap(
          _.find(
            _.matches(
              request,
              attrs,
              "/",
              scala.collection.mutable.HashMap.empty,
              noMoreSegments = false,
              skipDomainVerif = true,
              skipPathVerif = false
            )
          )
        )
        .map(r => NgMatchedRoute(r))
    }
    maybeRoute match {
      case Some(_route) =>
        val route = if (tryIt) {
          val nroute: NgRoute = _route.route.copy(debugFlow = true)
          _route.copy(route = nroute)
        } else {
          _route
        }
        attrs.put(Keys.RouteKey        -> route.route)
        attrs.put(Keys.MatchedRouteKey -> route)
        val rts: Seq[String] = attrs.get(Keys.MatchedRoutesKey).getOrElse(Seq.empty[String])
        report.setContext(
          Json.obj(
            "found_route"    -> route.route.json,
            "matched_path"   -> route.path,
            "exact"          -> route.noMoreSegments,
            "params"         -> route.pathParams,
            "matched_routes" -> rts
          )
        )
        FEither.right(route.route)
      case None        => callRequestSinkPlugins(request, body, global_plugins)
    }
  }

  def callRequestSinkPlugins(request: RequestHeader, body: Source[ByteString, _], global_plugins: NgPlugins)(implicit
      ec: ExecutionContext,
      env: Env,
      report: NgExecutionReport,
      globalConfig: GlobalConfig,
      attrs: TypedMap,
      mat: Materializer
  ): FEither[NgProxyEngineError, NgRoute] = {
    def failure(): FEither[NgProxyEngineError, NgRoute] = {
      report.markFailure(s"route not found for domain: '${request.theDomain}${request.thePath}'")
      FEither.left(
        NgResultProxyEngineError(
          Results.NotFound(Json.obj("error" -> "not_found", "error_description" -> "no route found !"))
        )
      )
    }
    val all_plugins = global_plugins.requestSinkPlugins(request)
    if (all_plugins.nonEmpty) {
      all_plugins
        .map { wrapper =>
          val ctx = NgRequestSinkContext(
            snowflake = attrs.get(otoroshi.plugins.Keys.SnowFlakeKey).get,
            request = request,
            config = wrapper.instance.config.raw,
            attrs = attrs,
            origin = NgRequestOrigin.NgReverseProxy,
            status = 404,
            message = s"route not found",
            body = body
          )
          (wrapper, ctx)
        }
        .find { case (wrapper, ctx) =>
          wrapper.plugin.matches(ctx)
        }
        .map { case (wrapper, ctx) =>
          FEither.apply[NgProxyEngineError, NgRoute](
            wrapper.plugin.handle(ctx).map(r => Left(NgResultProxyEngineError(r)))
          )
        }
        .getOrElse {
          failure()
        }
    } else {
      failure()
    }
  }

  def checkGlobalMaintenance(route: NgRoute, config: ProxyEngineConfig)(implicit
      ec: ExecutionContext,
      env: Env,
      report: NgExecutionReport,
      globalConfig: GlobalConfig,
      attrs: TypedMap,
      mat: Materializer
  ): FEither[NgProxyEngineError, Done] = {
    if (config.applyLegacyChecks) {
      if (route.id != env.backOfficeServiceId && globalConfig.maintenanceMode) {
        report.markFailure(s"global maintenance activated")
        FEither.left(
          NgResultProxyEngineError(
            Results.ServiceUnavailable(
              Json.obj("error" -> "service_unavailable", "error_description" -> "Service in maintenance mode")
            )
          )
        )
      } else {
        FEither.right(Done)
      }
    } else {
      FEither.right(Done)
    }
  }

  def callPluginsBeforeRequestCallback(
      snowflake: String,
      request: RequestHeader,
      route: NgRoute,
      plugins: NgContextualPlugins
  )(implicit
      ec: ExecutionContext,
      env: Env,
      report: NgExecutionReport,
      globalConfig: GlobalConfig,
      attrs: TypedMap,
      mat: Materializer
  ): FEither[NgProxyEngineError, Done] = {
    val all_plugins = plugins.transformerPluginsWithCallbacks
    if (all_plugins.nonEmpty) {
      var sequence = NgReportPluginSequence(
        size = all_plugins.size,
        kind = "before-request-plugins",
        start = System.currentTimeMillis(),
        stop = 0L,
        start_ns = System.nanoTime(),
        stop_ns = 0L,
        plugins = Seq.empty
      )
      val _ctx     = NgBeforeRequestContext(
        snowflake = snowflake,
        request = request,
        route = route,
        config = Json.obj(),
        globalConfig = globalConfig.plugins.config,
        attrs = attrs
      )
      def markPluginItem(
          item: NgReportPluginSequenceItem,
          ctx: NgBeforeRequestContext,
          debug: Boolean,
          result: JsValue
      ): Unit = {
        sequence = sequence.copy(
          plugins = sequence.plugins :+ item.copy(
            stop = System.currentTimeMillis(),
            stop_ns = System.nanoTime(),
            out = Json
              .obj(
                "not_triggered" -> plugins.tpwoCallbacks.map(_.instance.plugin),
                "result"        -> result
              )
              .applyOnIf(debug)(_ ++ Json.obj("ctx" -> ctx.json))
          )
        )
      }
      if (all_plugins.size == 1) {
        val wrapper               = all_plugins.head
        val pluginConfig: JsValue = wrapper.plugin.defaultConfig
          .map(dc => dc ++ wrapper.instance.config.raw)
          .getOrElse(wrapper.instance.config.raw)
        val ctx                   = _ctx.copy(config = pluginConfig)
        val debug                 = route.debugFlow || wrapper.instance.debug
        val in: JsValue           = if (debug) Json.obj("ctx" -> ctx.json) else JsNull
        val item                  = NgReportPluginSequenceItem(
          wrapper.instance.plugin,
          wrapper.plugin.name,
          System.currentTimeMillis(),
          System.nanoTime(),
          -1L,
          -1L,
          in,
          JsNull
        )
        FEither(
          wrapper.plugin
            .beforeRequest(ctx)
            .map { _ =>
              markPluginItem(item, ctx, debug, Json.obj("kind" -> "successful"))
              report.setContext(sequence.stopSequence().json)
              Right(Done)
            }
            .recover { case exception: Throwable =>
              markPluginItem(
                item,
                ctx,
                debug,
                Json.obj("kind" -> "failure", "error" -> JsonHelpers.errToJson(exception))
              )
              report.setContext(sequence.stopSequence().json)
              Left(
                NgResultProxyEngineError(
                  Results.InternalServerError(
                    Json.obj(
                      "error"             -> "internal_server_error",
                      "error_description" -> "an error happened during before-request plugins phase",
                      "error"             -> JsonHelpers.errToJson(exception)
                    )
                  )
                )
              )
            }
        )
      } else {
        val promise = Promise[Either[NgProxyEngineError, Done]]()
        def next(plugins: Seq[NgPluginWrapper[NgRequestTransformer]]): Unit = {
          plugins.headOption match {
            case None          => promise.trySuccess(Right(Done))
            case Some(wrapper) => {
              val pluginConfig: JsValue = wrapper.plugin.defaultConfig
                .map(dc => dc ++ wrapper.instance.config.raw)
                .getOrElse(wrapper.instance.config.raw)
              val ctx                   = _ctx.copy(config = pluginConfig)
              val debug                 = route.debugFlow || wrapper.instance.debug
              val in: JsValue           = if (debug) Json.obj("ctx" -> ctx.json) else JsNull
              val item                  = NgReportPluginSequenceItem(
                wrapper.instance.plugin,
                wrapper.plugin.name,
                System.currentTimeMillis(),
                System.nanoTime(),
                -1L,
                -1L,
                in,
                JsNull
              )
              wrapper.plugin.beforeRequest(ctx).andThen {
                case Failure(exception)              =>
                  markPluginItem(
                    item,
                    ctx,
                    debug,
                    Json.obj("kind" -> "failure", "error" -> JsonHelpers.errToJson(exception))
                  )
                  report.setContext(sequence.stopSequence().json)
                  promise.trySuccess(
                    Left(
                      NgResultProxyEngineError(
                        Results.InternalServerError(
                          Json.obj(
                            "error"             -> "internal_server_error",
                            "error_description" -> "an error happened during before-request plugins phase",
                            "error"             -> JsonHelpers.errToJson(exception)
                          )
                        )
                      )
                    )
                  )
                case Success(_) if plugins.size == 1 =>
                  markPluginItem(item, ctx, debug, Json.obj("kind" -> "successful"))
                  report.setContext(sequence.stopSequence().json)
                  promise.trySuccess(Right(Done))
                case Success(_)                      =>
                  markPluginItem(item, ctx, debug, Json.obj("kind" -> "successful"))
                  next(plugins.tail)
              }
            }
          }
        }
        next(all_plugins)
        FEither.apply(promise.future)
      }
    } else {
      FEither.right(Done)
    }
  }

  def callPluginsAfterRequestCallback(
      snowflake: String,
      request: RequestHeader,
      route: NgRoute,
      plugins: NgContextualPlugins
  )(implicit
      ec: ExecutionContext,
      env: Env,
      report: NgExecutionReport,
      globalConfig: GlobalConfig,
      attrs: TypedMap,
      mat: Materializer
  ): FEither[NgProxyEngineError, Done] = {
    val all_plugins = plugins.transformerPluginsWithCallbacks
    if (all_plugins.nonEmpty) {
      var sequence = NgReportPluginSequence(
        size = all_plugins.size,
        kind = "after-request-plugins",
        start = System.currentTimeMillis(),
        stop = 0L,
        start_ns = System.nanoTime(),
        stop_ns = 0L,
        plugins = Seq.empty
      )
      val _ctx     = NgAfterRequestContext(
        snowflake = snowflake,
        request = request,
        route = route,
        config = Json.obj(),
        globalConfig = globalConfig.plugins.config,
        attrs = attrs
      )
      def markPluginItem(
          item: NgReportPluginSequenceItem,
          ctx: NgAfterRequestContext,
          debug: Boolean,
          result: JsValue
      ): Unit = {
        sequence = sequence.copy(
          plugins = sequence.plugins :+ item.copy(
            stop = System.currentTimeMillis(),
            stop_ns = System.nanoTime(),
            out = Json
              .obj(
                "not_triggered" -> plugins.tpwoCallbacks.map(_.instance.plugin),
                "result"        -> result
              )
              .applyOnIf(debug)(_ ++ Json.obj("ctx" -> ctx.json))
          )
        )
      }
      if (all_plugins.size == 1) {
        val wrapper               = all_plugins.head
        val pluginConfig: JsValue = wrapper.plugin.defaultConfig
          .map(dc => dc ++ wrapper.instance.config.raw)
          .getOrElse(wrapper.instance.config.raw)
        val ctx                   = _ctx.copy(config = pluginConfig)
        val debug                 = route.debugFlow || wrapper.instance.debug
        val in: JsValue           = if (debug) Json.obj("ctx" -> ctx.json) else JsNull
        val item                  = NgReportPluginSequenceItem(
          wrapper.instance.plugin,
          wrapper.plugin.name,
          System.currentTimeMillis(),
          System.nanoTime(),
          -1L,
          -1L,
          in,
          JsNull
        )
        FEither(
          wrapper.plugin
            .afterRequest(ctx)
            .map { _ =>
              markPluginItem(item, ctx, debug, Json.obj("kind" -> "successful"))
              report.setContext(sequence.stopSequence().json)
              Right(Done)
            }
            .recover { case exception: Throwable =>
              markPluginItem(
                item,
                ctx,
                debug,
                Json.obj("kind" -> "failure", "error" -> JsonHelpers.errToJson(exception))
              )
              report.setContext(sequence.stopSequence().json)
              Left(
                NgResultProxyEngineError(
                  Results.InternalServerError(
                    Json.obj(
                      "error"             -> "internal_server_error",
                      "error_description" -> "an error happened during after-request plugins phase",
                      "error"             -> JsonHelpers.errToJson(exception)
                    )
                  )
                )
              )
            }
        )
      } else {
        val promise = Promise[Either[NgProxyEngineError, Done]]()
        def next(plugins: Seq[NgPluginWrapper[NgRequestTransformer]]): Unit = {
          plugins.headOption match {
            case None          => promise.trySuccess(Right(Done))
            case Some(wrapper) => {
              val pluginConfig: JsValue = wrapper.plugin.defaultConfig
                .map(dc => dc ++ wrapper.instance.config.raw)
                .getOrElse(wrapper.instance.config.raw)
              val ctx                   = _ctx.copy(config = pluginConfig)
              val debug                 = route.debugFlow || wrapper.instance.debug
              val in: JsValue           = if (debug) Json.obj("ctx" -> ctx.json) else JsNull
              val item                  = NgReportPluginSequenceItem(
                wrapper.instance.plugin,
                wrapper.plugin.name,
                System.currentTimeMillis(),
                System.nanoTime(),
                -1L,
                -1L,
                in,
                JsNull
              )
              wrapper.plugin.afterRequest(ctx).andThen {
                case Failure(exception)              =>
                  markPluginItem(
                    item,
                    ctx,
                    debug,
                    Json.obj("kind" -> "failure", "error" -> JsonHelpers.errToJson(exception))
                  )
                  report.setContext(sequence.stopSequence().json)
                  promise.trySuccess(
                    Left(
                      NgResultProxyEngineError(
                        Results.InternalServerError(
                          Json.obj(
                            "error"             -> "internal_server_error",
                            "error_description" -> "an error happened during before-request plugins phase",
                            "error"             -> JsonHelpers.errToJson(exception)
                          )
                        )
                      )
                    )
                  )
                case Success(_) if plugins.size == 1 =>
                  markPluginItem(item, ctx, debug, Json.obj("kind" -> "successful"))
                  report.setContext(sequence.stopSequence().json)
                  promise.trySuccess(Right(Done))
                case Success(_)                      =>
                  markPluginItem(item, ctx, debug, Json.obj("kind" -> "successful"))
                  next(plugins.tail)
              }
            }
          }
        }
        next(all_plugins)
        FEither.apply(promise.future)
      }
    } else {
      FEither.right(Done)
    }
  }

  def callPreRoutePlugins(snowflake: String, request: RequestHeader, route: NgRoute, plugins: NgContextualPlugins)(
      implicit
      ec: ExecutionContext,
      env: Env,
      report: NgExecutionReport,
      globalConfig: GlobalConfig,
      attrs: TypedMap,
      mat: Materializer
  ): FEither[NgProxyEngineError, Done] = {
    val all_plugins = plugins.preRoutePlugins
    if (all_plugins.nonEmpty) {
      var sequence = NgReportPluginSequence(
        size = all_plugins.size,
        kind = "pre-route-plugins",
        start = System.currentTimeMillis(),
        stop = 0L,
        start_ns = System.nanoTime(),
        stop_ns = 0L,
        plugins = Seq.empty
      )
      def markPluginItem(
          item: NgReportPluginSequenceItem,
          ctx: NgPreRoutingContext,
          debug: Boolean,
          result: JsValue
      ): Unit = {
        sequence = sequence.copy(
          plugins = sequence.plugins :+ item.copy(
            stop = System.currentTimeMillis(),
            stop_ns = System.nanoTime(),
            out = Json
              .obj(
                "result" -> result
              )
              .applyOnIf(debug)(_ ++ Json.obj("ctx" -> ctx.json))
          )
        )
      }
      val _ctx     = NgPreRoutingContext(
        snowflake = snowflake,
        request = request,
        route = route,
        config = Json.obj(),
        globalConfig = globalConfig.plugins.config,
        attrs = attrs,
        report = report,
        sequence = sequence,
        markPluginItem = markPluginItem
      )
      if (all_plugins.size == 1) {
        val wrapper               = all_plugins.head
        val pluginConfig: JsValue = wrapper.plugin.defaultConfig
          .map(dc => dc ++ wrapper.instance.config.raw)
          .getOrElse(wrapper.instance.config.raw)
        val ctx                   = _ctx.copy(config = pluginConfig)
        val debug                 = route.debugFlow || wrapper.instance.debug
        val in: JsValue           = if (debug) Json.obj("ctx" -> ctx.json) else JsNull
        val item                  = NgReportPluginSequenceItem(
          wrapper.instance.plugin,
          wrapper.plugin.name,
          System.currentTimeMillis(),
          System.nanoTime(),
          -1L,
          -1L,
          in,
          JsNull
        )
        FEither(
          wrapper.plugin
            .preRoute(ctx)
            .transform {
              case Failure(exception) =>
                markPluginItem(
                  item,
                  ctx,
                  debug,
                  Json.obj("kind" -> "failure", "error" -> JsonHelpers.errToJson(exception))
                )
                report.setContext(sequence.stopSequence().json)
                Success(
                  Left(
                    NgResultProxyEngineError(
                      Results.InternalServerError(
                        Json.obj(
                          "error"             -> "internal_server_error",
                          "error_description" -> "an error happened during pre-routing plugins phase",
                          "error"             -> JsonHelpers.errToJson(exception)
                        )
                      )
                    )
                  )
                )
              case Success(Left(err)) =>
                val result = err.result
                markPluginItem(
                  item,
                  ctx,
                  debug,
                  Json.obj(
                    "kind"    -> "short-circuit",
                    "status"  -> result.header.status,
                    "headers" -> result.header.headers
                  )
                )
                report.setContext(sequence.stopSequence().json)
                Success(Left(NgResultProxyEngineError(result)))
              case Success(Right(_))  =>
                markPluginItem(item, ctx, debug, Json.obj("kind" -> "successful"))
                report.setContext(sequence.stopSequence().json)
                Success(Right(Done))
            }
        )
      } else {
        val promise = Promise[Either[NgProxyEngineError, Done]]()
        def next(plugins: Seq[NgPluginWrapper[NgPreRouting]]): Unit = {
          plugins.headOption match {
            case None          => promise.trySuccess(Right(Done))
            case Some(wrapper) => {
              val pluginConfig: JsValue = wrapper.plugin.defaultConfig
                .map(dc => dc ++ wrapper.instance.config.raw)
                .getOrElse(wrapper.instance.config.raw)
              val ctx                   = _ctx.copy(config = pluginConfig)
              val debug                 = route.debugFlow || wrapper.instance.debug
              val in: JsValue           = if (debug) Json.obj("ctx" -> ctx.json) else JsNull
              val item                  = NgReportPluginSequenceItem(
                wrapper.instance.plugin,
                wrapper.plugin.name,
                System.currentTimeMillis(),
                System.nanoTime(),
                -1L,
                -1L,
                in,
                JsNull
              )
              wrapper.plugin.preRoute(ctx).andThen {
                case Failure(exception)                     =>
                  markPluginItem(
                    item,
                    ctx,
                    debug,
                    Json.obj("kind" -> "failure", "error" -> JsonHelpers.errToJson(exception))
                  )
                  report.setContext(sequence.stopSequence().json)
                  promise.trySuccess(
                    Left(
                      NgResultProxyEngineError(
                        Results.InternalServerError(
                          Json.obj(
                            "error"             -> "internal_server_error",
                            "error_description" -> "an error happened during pre-routing plugins phase",
                            "error"             -> JsonHelpers.errToJson(exception)
                          )
                        )
                      )
                    )
                  )
                case Success(Left(err))                     =>
                  val result = err.result
                  markPluginItem(
                    item,
                    ctx,
                    debug,
                    Json.obj(
                      "kind"    -> "short-circuit",
                      "status"  -> result.header.status,
                      "headers" -> result.header.headers
                    )
                  )
                  report.setContext(sequence.stopSequence().json)
                  promise.trySuccess(Left(NgResultProxyEngineError(result)))
                case Success(Right(_)) if plugins.size == 1 =>
                  markPluginItem(item, ctx, debug, Json.obj("kind" -> "successful"))
                  report.setContext(sequence.stopSequence().json)
                  promise.trySuccess(Right(Done))
                case Success(Right(_))                      =>
                  markPluginItem(item, ctx, debug, Json.obj("kind" -> "successful"))
                  next(plugins.tail)
              }
            }
          }
        }
        next(all_plugins)
        FEither.apply(promise.future)
      }
    } else {
      FEither.right(Done)
    }
  }

  def callAccessValidatorPlugins(
      snowflake: String,
      request: RequestHeader,
      route: NgRoute,
      plugins: NgContextualPlugins
  )(implicit
      ec: ExecutionContext,
      env: Env,
      report: NgExecutionReport,
      globalConfig: GlobalConfig,
      attrs: TypedMap,
      mat: Materializer
  ): FEither[NgProxyEngineError, Done] = {
    val all_plugins = plugins.accessValidatorPlugins
    if (all_plugins.nonEmpty) {
      var sequence = NgReportPluginSequence(
        size = all_plugins.size,
        kind = "access-validator-plugins",
        start = System.currentTimeMillis(),
        stop = 0L,
        start_ns = System.nanoTime(),
        stop_ns = 0L,
        plugins = Seq.empty
      )
      def markPluginItem(
          item: NgReportPluginSequenceItem,
          ctx: NgAccessContext,
          debug: Boolean,
          result: JsValue
      ): Unit = {
        sequence = sequence.copy(
          plugins = sequence.plugins :+ item.copy(
            stop = System.currentTimeMillis(),
            stop_ns = System.nanoTime(),
            out = Json
              .obj(
                "result" -> result
              )
              .applyOnIf(debug)(_ ++ Json.obj("ctx" -> ctx.json))
          )
        )
      }
      val _ctx     = NgAccessContext(
        snowflake = snowflake,
        request = request,
        route = route,
        config = Json.obj(),
        globalConfig = globalConfig.plugins.config,
        attrs = attrs,
        apikey = attrs.get(otoroshi.plugins.Keys.ApiKeyKey),
        user = attrs.get(otoroshi.plugins.Keys.UserKey),
        report = report,
        sequence = sequence,
        markPluginItem = markPluginItem
      )
      if (all_plugins.size == 1) {
        val wrapper               = all_plugins.head
        val pluginConfig: JsValue = wrapper.plugin.defaultConfig
          .map(dc => dc ++ wrapper.instance.config.raw)
          .getOrElse(wrapper.instance.config.raw)
        val ctx                   = _ctx.copy(config = pluginConfig)
        val debug                 = route.debugFlow || wrapper.instance.debug
        val in: JsValue           = if (debug) Json.obj("ctx" -> ctx.json) else JsNull
        val item                  = NgReportPluginSequenceItem(
          wrapper.instance.plugin,
          wrapper.plugin.name,
          System.currentTimeMillis(),
          System.nanoTime(),
          -1L,
          -1L,
          in,
          JsNull
        )
        FEither(wrapper.plugin.access(ctx).transform {
          case Failure(exception)                 =>
            markPluginItem(item, ctx, debug, Json.obj("kind" -> "failure", "error" -> JsonHelpers.errToJson(exception)))
            report.setContext(sequence.stopSequence().json)
            Success(
              Left(
                NgResultProxyEngineError(
                  Results.InternalServerError(
                    Json.obj(
                      "error"             -> "internal_server_error",
                      "error_description" -> "an error happened during pre-routing plugins phase",
                      "error"             -> JsonHelpers.errToJson(exception)
                    )
                  )
                )
              )
            )
          case Success(NgAccess.NgDenied(result)) =>
            markPluginItem(item, ctx, debug, Json.obj("kind" -> "denied", "status" -> result.header.status))
            report.setContext(sequence.stopSequence().json)
            Success(Left(NgResultProxyEngineError(result)))
          case Success(NgAccess.NgAllowed)        =>
            markPluginItem(item, ctx, debug, Json.obj("kind" -> "allowed"))
            report.setContext(sequence.stopSequence().json)
            Success(Right(Done))
        })
      } else {
        val promise = Promise[Either[NgProxyEngineError, Done]]()
        def next(plugins: Seq[NgPluginWrapper[NgAccessValidator]]): Unit = {
          plugins.headOption match {
            case None          => promise.trySuccess(Right(Done))
            case Some(wrapper) => {
              val pluginConfig: JsValue = wrapper.plugin.defaultConfig
                .map(dc => dc ++ wrapper.instance.config.raw)
                .getOrElse(wrapper.instance.config.raw)
              val ctx                   = _ctx.copy(config = pluginConfig)
              val debug                 = route.debugFlow || wrapper.instance.debug
              val in: JsValue           = if (debug) Json.obj("ctx" -> ctx.json) else JsNull
              val item                  = NgReportPluginSequenceItem(
                wrapper.instance.plugin,
                wrapper.plugin.name,
                System.currentTimeMillis(),
                System.nanoTime(),
                -1L,
                -1L,
                in,
                JsNull
              )
              wrapper.plugin.access(ctx).andThen {
                case Failure(exception)                               =>
                  markPluginItem(
                    item,
                    ctx,
                    debug,
                    Json.obj("kind" -> "failure", "error" -> JsonHelpers.errToJson(exception))
                  )
                  report.setContext(sequence.stopSequence().json)
                  promise.trySuccess(
                    Left(
                      NgResultProxyEngineError(
                        Results.InternalServerError(
                          Json.obj(
                            "error"             -> "internal_server_error",
                            "error_description" -> "an error happened during pre-routing plugins phase",
                            "error"             -> JsonHelpers.errToJson(exception)
                          )
                        )
                      )
                    )
                  )
                case Success(NgAccess.NgDenied(result))               =>
                  markPluginItem(item, ctx, debug, Json.obj("kind" -> "denied", "status" -> result.header.status))
                  report.setContext(sequence.stopSequence().json)
                  promise.trySuccess(Left(NgResultProxyEngineError(result)))
                case Success(NgAccess.NgAllowed) if plugins.size == 1 =>
                  markPluginItem(item, ctx, debug, Json.obj("kind" -> "allowed"))
                  report.setContext(sequence.stopSequence().json)
                  promise.trySuccess(Right(Done))
                case Success(NgAccess.NgAllowed)                      =>
                  markPluginItem(item, ctx, debug, Json.obj("kind" -> "allowed"))
                  next(plugins.tail)
              }
            }
          }
        }
        next(all_plugins)
        FEither.apply(promise.future)
      }
    } else {
      FEither.right(Done)
    }
  }

  def updateApikeyQuotas(request: RequestHeader, route: NgRoute)(implicit
    ec: ExecutionContext,
    env: Env,
    report: NgExecutionReport,
    globalConfig: GlobalConfig,
    attrs: TypedMap,
    mat: Materializer
  ): FEither[NgProxyEngineError, RemainingQuotas] = {
    val quotas = attrs
      .get(otoroshi.plugins.Keys.ApiKeyKey)
      .map(_.updateQuotas())
      .getOrElse(RemainingQuotas().vfuture)
      .map(rq => Right.apply[NgProxyEngineError, RemainingQuotas](rq))
    FEither(quotas)
  }

  def handleLegacyChecks(request: RequestHeader, route: NgRoute, config: ProxyEngineConfig)(implicit
      ec: ExecutionContext,
      env: Env,
      report: NgExecutionReport,
      globalConfig: GlobalConfig,
      attrs: TypedMap,
      mat: Materializer
  ): FEither[NgProxyEngineError, Done] = {
    if (config.applyLegacyChecks) {
      // generic.scala (1269)
      val remoteAddress = request.theIpAddress
      def errorResult(
                       status: Results.Status,
                       message: String,
                       code: String
                     ): Future[Either[NgProxyEngineError, Done]] = {
        Errors
          .craftResponseResult(
            message,
            status,
            request,
            None,
            Some(code),
            duration = report.getDurationNow(),
            overhead = report.getOverheadInNow(),
            attrs = attrs,
            maybeRoute = route.some
          )
          .map(e => Left(NgResultProxyEngineError(e)))
      }

      FEither(env.datastores.globalConfigDataStore.quotasValidationFor(remoteAddress).flatMap { r =>
        val (within, secCalls, maybeQuota) = r
        val quota = maybeQuota.getOrElse(globalConfig.perIpThrottlingQuota)
        if (secCalls > (quota * 10L)) {
          errorResult(Results.TooManyRequests, "[IP] You performed too much requests", "errors.too.much.requests")
        } else {
          if (!within) {
            errorResult(Results.TooManyRequests, "[GLOBAL] You performed too much requests", "errors.too.much.requests")
          } else if (globalConfig.ipFiltering.notMatchesWhitelist(remoteAddress)) {
            errorResult(
              Results.Forbidden,
              "Your IP address is not allowed",
              "errors.ip.address.not.allowed"
            ) // global whitelist
          } else if (globalConfig.ipFiltering.matchesBlacklist(remoteAddress)) {
            errorResult(
              Results.Forbidden,
              "Your IP address is not allowed",
              "errors.ip.address.not.allowed"
            ) // global blacklist
          } else if (globalConfig.matchesEndlessIpAddresses(remoteAddress)) {
            val gigas: Long = 128L * 1024L * 1024L * 1024L
            val middleFingers = ByteString.fromString(
              "\uD83D\uDD95\uD83D\uDD95\uD83D\uDD95\uD83D\uDD95\uD83D\uDD95\uD83D\uDD95\uD83D\uDD95\uD83D\uDD95\uD83D\uDD95\uD83D\uDD95\uD83D\uDD95\uD83D\uDD95\uD83D\uDD95\uD83D\uDD95\uD83D\uDD95\uD83D\uDD95"
            )
            val zeros =
              ByteString.fromInts(0, 0, 0, 0, 0, 0, 0, 0, 0, 0, 0, 0, 0, 0, 0, 0, 0, 0)
            val characters: ByteString =
              if (!globalConfig.middleFingers) middleFingers else zeros
            val expected: Long = (gigas / characters.size) + 1L
            Left(
              NgResultProxyEngineError(
                Results
                  .Status(200)
                  .sendEntity(
                    HttpEntity.Streamed(
                      Source
                        .repeat(characters)
                        .take(expected), // 128 Go of zeros or middle fingers
                      None,
                      Some("application/octet-stream")
                    )
                  )
              )
            ).vfuture
          } else {
            Done.right.vfuture
          }
        }
      })
    } else {
      FEither.right(Done)
    }
  }

  def getBackend(target: Target, route: NgRoute)(implicit env: Env): NgTarget = {
    route.backend.allTargets.find(b => b.id == target.tags.head).get
  }

  def callTarget(snowflake: String, reqNumber: Long, request: Request[Source[ByteString, _]], _route: NgRoute)(
      f: NgSelectedBackendTarget => FEither[NgProxyEngineError, Result]
  )(implicit
      ec: ExecutionContext,
      env: Env,
      report: NgExecutionReport,
      globalConfig: GlobalConfig,
      attrs: TypedMap,
      mat: Materializer
  ): FEither[NgProxyEngineError, Result] = {
    val cbStart             = System.currentTimeMillis()
    val route               =
      attrs.get(otoroshi.next.plugins.Keys.PossibleBackendsKey).map(b => _route.copy(backend = b)).getOrElse(_route)
    val trackingId          = attrs.get(otoroshi.plugins.Keys.RequestTrackingIdKey).getOrElse(IdGenerator.uuid)
    val bodyAlreadyConsumed = new AtomicBoolean(false)
    attrs.put(Keys.BodyAlreadyConsumedKey -> bodyAlreadyConsumed)
    if (globalConfig.useCircuitBreakers) {
      val counter            = new AtomicInteger(0)
      val relUri             = request.relativeUri
      val cachedPath: String =
        route.backend.client
          .legacy
          .timeouts(relUri)
          .map(_ => relUri)
          .getOrElse("")

      def callF(target: Target, attempts: Int, alreadyFailed: AtomicBoolean): Future[Either[Result, Result]] = {
        val backend = getBackend(target, route)
        attrs.put(Keys.BackendKey -> backend)
        f(NgSelectedBackendTarget(backend, attempts, alreadyFailed, cbStart)).value.flatMap {
          case Left(err)        => err.asResult().map(Left.apply)
          case r @ Right(value) => Right(value).vfuture
        }
      }

      def handleError(t: Throwable): Future[Either[Result, Result]] = {
        t match {
          case BodyAlreadyConsumedException                       =>
            Errors
              .craftResponseResult(
                s"Something went wrong, the backend service does not respond quickly enough but consumed all the request body, you should try later. Thanks for your understanding",
                Results.GatewayTimeout,
                request,
                None,
                Some("errors.request.timeout"),
                duration = report.getDurationNow(),
                overhead = report.getOverheadInNow(),
                cbDuration = System.currentTimeMillis - cbStart,
                callAttempts = counter.get(),
                attrs = attrs,
                maybeRoute = route.some
              )
              .map(Left.apply)
          case RequestTimeoutException                            =>
            Errors
              .craftResponseResult(
                s"Something went wrong, the backend service does not respond quickly enough, you should try later. Thanks for your understanding",
                Results.GatewayTimeout,
                request,
                None,
                Some("errors.request.timeout"),
                duration = report.getDurationNow(),
                overhead = report.getOverheadInNow(),
                cbDuration = System.currentTimeMillis - cbStart,
                callAttempts = counter.get(),
                attrs = attrs,
                maybeRoute = route.some
              )
              .map(Left.apply)
          case _: scala.concurrent.TimeoutException               =>
            Errors
              .craftResponseResult(
                s"Something went wrong, the backend service does not respond quickly enough, you should try later. Thanks for your understanding",
                Results.GatewayTimeout,
                request,
                None,
                Some("errors.request.timeout"),
                duration = report.getDurationNow(),
                overhead = report.getOverheadInNow(),
                cbDuration = System.currentTimeMillis - cbStart,
                callAttempts = counter.get(),
                attrs = attrs,
                maybeRoute = route.some
              )
              .map(Left.apply)
          case AllCircuitBreakersOpenException                    =>
            Errors
              .craftResponseResult(
                s"Something went wrong, the backend service seems a little bit overwhelmed, you should try later. Thanks for your understanding",
                Results.ServiceUnavailable,
                request,
                None,
                Some("errors.circuit.breaker.open"),
                duration = report.getDurationNow(),
                overhead = report.getOverheadInNow(),
                cbDuration = System.currentTimeMillis - cbStart,
                callAttempts = counter.get(),
                attrs = attrs,
                maybeRoute = route.some
              )
              .map(Left.apply)
          case error
              if error != null && error.getMessage != null && error.getMessage
                .toLowerCase()
                .contains("connection refused") =>
            Errors
              .craftResponseResult(
                s"Something went wrong, the connection to backend service was refused, you should try later. Thanks for your understanding",
                Results.BadGateway,
                request,
                None,
                Some("errors.connection.refused"),
                duration = report.getDurationNow(),
                overhead = report.getOverheadInNow(),
                cbDuration = System.currentTimeMillis - cbStart,
                callAttempts = counter.get(),
                attrs = attrs,
                maybeRoute = route.some
              )
              .map(Left.apply)
          case error if error != null && error.getMessage != null =>
            logger.error(
              s"Something went wrong, you should try later",
              error
            )
            Errors
              .craftResponseResult(
                s"Something went wrong, you should try later. Thanks for your understanding.",
                Results.BadGateway,
                request,
                None,
                Some("errors.proxy.error"),
                duration = report.getDurationNow(),
                overhead = report.getOverheadInNow(),
                cbDuration = System.currentTimeMillis - cbStart,
                callAttempts = counter.get(),
                attrs = attrs,
                maybeRoute = route.some
              )
              .map(Left.apply)
          case error                                              =>
            logger.error(
              s"Something went wrong, you should try later",
              error
            )
            Errors
              .craftResponseResult(
                s"Something went wrong, you should try later. Thanks for your understanding",
                Results.BadGateway,
                request,
                None,
                Some("errors.proxy.error"),
                duration = report.getDurationNow(),
                overhead = report.getOverheadInNow(),
                cbDuration = System.currentTimeMillis - cbStart,
                callAttempts = counter.get(),
                attrs = attrs,
                maybeRoute = route.some
              )
              .map(Left.apply)
        }
      }

      implicit val scheduler = env.otoroshiScheduler
      FEither(
        env.circuitBeakersHolder
          .get(
            route.id + cachedPath,
            () => new ServiceDescriptorCircuitBreaker()
          )
          .callGenNg[Result](
            route.id,
            route.name,
            route.backend.allTargets.map(_.toTarget),
            route.backend.loadBalancing,
            route.backend.client.legacy,
            reqNumber.toString,
            trackingId,
            request.relativeUri,
            request,
            bodyAlreadyConsumed,
            s"${request.method} ${request.relativeUri}",
            counter,
            attrs,
            callF
          ) recoverWith { case t: Throwable =>
          handleError(t)
        } map {
          case Left(res)    => Left(NgResultProxyEngineError(res))
          case Right(value) => Right(value)
        }
      )
    } else {

      val target  = attrs
        .get(otoroshi.plugins.Keys.PreExtractedRequestTargetKey)
        .getOrElse {

          val targets: Seq[Target] = route.backend.allTargets
            .map(_.toTarget)
            .filter(_.predicate.matches(reqNumber.toString, request, attrs))
            .flatMap(t => Seq.fill(t.weight)(t))
          route.backend.loadBalancing
            .select(
              reqNumber.toString,
              trackingId,
              request,
              targets,
              route.id
            )
        }
      //val index = reqCounter.get() % (if (targets.nonEmpty) targets.size else 1)
      // Round robin loadbalancing is happening here !!!!!
      //val target = targets.apply(index.toInt)
      val backend = getBackend(target, route)
      attrs.put(Keys.BackendKey -> backend)
      f(NgSelectedBackendTarget(backend, 1, new AtomicBoolean(false), cbStart))
    }
  }

  def callWsTarget(snowflake: String, reqNumber: Long, request: RequestHeader, _route: NgRoute)(
      f: NgSelectedBackendTarget => FEither[NgProxyEngineError, Flow[PlayWSMessage, PlayWSMessage, _]]
  )(implicit
      ec: ExecutionContext,
      env: Env,
      report: NgExecutionReport,
      globalConfig: GlobalConfig,
      attrs: TypedMap,
      mat: Materializer
  ): FEither[NgProxyEngineError, Flow[PlayWSMessage, PlayWSMessage, _]] = {
    val cbStart             = System.currentTimeMillis()
    val route               =
      attrs.get(otoroshi.next.plugins.Keys.PossibleBackendsKey).map(b => _route.copy(backend = b)).getOrElse(_route)
    val trackingId          = attrs.get(otoroshi.plugins.Keys.RequestTrackingIdKey).getOrElse(IdGenerator.uuid)
    val bodyAlreadyConsumed = new AtomicBoolean(false)
    attrs.put(Keys.BodyAlreadyConsumedKey -> bodyAlreadyConsumed)
    if (globalConfig.useCircuitBreakers) {
      val counter            = new AtomicInteger(0)
      val relUri             = request.relativeUri
      val cachedPath: String =
        route.backend.client
          .legacy
          .timeouts(relUri)
          .map(_ => relUri)
          .getOrElse("")

      def callF(
          target: Target,
          attempts: Int,
          alreadyFailed: AtomicBoolean
      ): Future[Either[Result, Flow[PlayWSMessage, PlayWSMessage, _]]] = {
        val backend = getBackend(target, route)
        attrs.put(Keys.BackendKey -> backend)
        f(NgSelectedBackendTarget(backend, attempts, alreadyFailed, cbStart)).value.flatMap {
          case Left(err)        => err.asResult().map(Left.apply)
          case r @ Right(value) => Right(value).vfuture
        }
      }

      def handleError(t: Throwable): Future[Either[Result, Flow[PlayWSMessage, PlayWSMessage, _]]] = {
        t match {
          case BodyAlreadyConsumedException                       =>
            Errors
              .craftResponseResult(
                s"Something went wrong, the backend service does not respond quickly enough but consumed all the request body, you should try later. Thanks for your understanding",
                Results.GatewayTimeout,
                request,
                None,
                Some("errors.request.timeout"),
                duration = report.getDurationNow(),
                overhead = report.getOverheadInNow(),
                cbDuration = System.currentTimeMillis - cbStart,
                callAttempts = counter.get(),
                attrs = attrs,
                maybeRoute = route.some
              )
              .map(Left.apply)
          case RequestTimeoutException                            =>
            Errors
              .craftResponseResult(
                s"Something went wrong, the backend service does not respond quickly enough, you should try later. Thanks for your understanding",
                Results.GatewayTimeout,
                request,
                None,
                Some("errors.request.timeout"),
                duration = report.getDurationNow(),
                overhead = report.getOverheadInNow(),
                cbDuration = System.currentTimeMillis - cbStart,
                callAttempts = counter.get(),
                attrs = attrs,
                maybeRoute = route.some
              )
              .map(Left.apply)
          case _: scala.concurrent.TimeoutException               =>
            Errors
              .craftResponseResult(
                s"Something went wrong, the backend service does not respond quickly enough, you should try later. Thanks for your understanding",
                Results.GatewayTimeout,
                request,
                None,
                Some("errors.request.timeout"),
                duration = report.getDurationNow(),
                overhead = report.getOverheadInNow(),
                cbDuration = System.currentTimeMillis - cbStart,
                callAttempts = counter.get(),
                attrs = attrs,
                maybeRoute = route.some
              )
              .map(Left.apply)
          case AllCircuitBreakersOpenException                    =>
            Errors
              .craftResponseResult(
                s"Something went wrong, the backend service seems a little bit overwhelmed, you should try later. Thanks for your understanding",
                Results.ServiceUnavailable,
                request,
                None,
                Some("errors.circuit.breaker.open"),
                duration = report.getDurationNow(),
                overhead = report.getOverheadInNow(),
                cbDuration = System.currentTimeMillis - cbStart,
                callAttempts = counter.get(),
                attrs = attrs,
                maybeRoute = route.some
              )
              .map(Left.apply)
          case error
              if error != null && error.getMessage != null && error.getMessage
                .toLowerCase()
                .contains("connection refused") =>
            Errors
              .craftResponseResult(
                s"Something went wrong, the connection to backend service was refused, you should try later. Thanks for your understanding",
                Results.BadGateway,
                request,
                None,
                Some("errors.connection.refused"),
                duration = report.getDurationNow(),
                overhead = report.getOverheadInNow(),
                cbDuration = System.currentTimeMillis - cbStart,
                callAttempts = counter.get(),
                attrs = attrs,
                maybeRoute = route.some
              )
              .map(Left.apply)
          case error if error != null && error.getMessage != null =>
            logger.error(
              s"Something went wrong, you should try later",
              error
            )
            Errors
              .craftResponseResult(
                s"Something went wrong, you should try later. Thanks for your understanding.",
                Results.BadGateway,
                request,
                None,
                Some("errors.proxy.error"),
                duration = report.getDurationNow(),
                overhead = report.getOverheadInNow(),
                cbDuration = System.currentTimeMillis - cbStart,
                callAttempts = counter.get(),
                attrs = attrs,
                maybeRoute = route.some
              )
              .map(Left.apply)
          case error                                              =>
            logger.error(
              s"Something went wrong, you should try later",
              error
            )
            Errors
              .craftResponseResult(
                s"Something went wrong, you should try later. Thanks for your understanding",
                Results.BadGateway,
                request,
                None,
                Some("errors.proxy.error"),
                duration = report.getDurationNow(),
                overhead = report.getOverheadInNow(),
                cbDuration = System.currentTimeMillis - cbStart,
                callAttempts = counter.get(),
                attrs = attrs,
                maybeRoute = route.some
              )
              .map(Left.apply)
        }
      }

      implicit val scheduler = env.otoroshiScheduler
      FEither(
        env.circuitBeakersHolder
          .get(
            route.id + cachedPath,
            () => new ServiceDescriptorCircuitBreaker()
          )
          .callGenNg[Flow[PlayWSMessage, PlayWSMessage, _]](
            route.id,
            route.name,
            route.backend.allTargets.map(_.toTarget),
            route.backend.loadBalancing,
            route.backend.client.legacy,
            reqNumber.toString,
            trackingId,
            request.relativeUri,
            request,
            bodyAlreadyConsumed,
            s"${request.method} ${request.relativeUri}",
            counter,
            attrs,
            callF
          ) recoverWith { case t: Throwable =>
          handleError(t)
        } map {
          case Left(res)    => Left(NgResultProxyEngineError(res))
          case Right(value) => Right(value)
        }
      )
    } else {

      val target  = attrs
        .get(otoroshi.plugins.Keys.PreExtractedRequestTargetKey)
        .getOrElse {

          val targets: Seq[Target] = route.backend.allTargets
            .map(_.toTarget)
            .filter(_.predicate.matches(reqNumber.toString, request, attrs))
            .flatMap(t => Seq.fill(t.weight)(t))
          route.backend.loadBalancing
            .select(
              reqNumber.toString,
              trackingId,
              request,
              targets,
              route.id
            )
        }
      //val index = reqCounter.get() % (if (targets.nonEmpty) targets.size else 1)
      // Round robin loadbalancing is happening here !!!!!
      //val target = targets.apply(index.toInt)
      val backend = getBackend(target, route)
      attrs.put(Keys.BackendKey -> backend)
      f(NgSelectedBackendTarget(backend, 1, new AtomicBoolean(false), cbStart))
    }
  }

  def maybeStrippedUri(req: RequestHeader, rawUri: String, route: NgRoute, attrs: TypedMap): String = {
    if (route.frontend.stripPath) {
      attrs.get(Keys.MatchedRouteKey) match {
        case Some(mroute) =>
          if (mroute.path.nonEmpty) {
            val mpath = mroute.path.substring(1)
            rawUri.replaceFirst(mpath, "") // handles wildcard
          } else {
            rawUri
          }
        case None         => {
          val allPaths    = route.frontend.domains.map(_.path)
          val root        = req.relativeUri
          val rootMatched = allPaths match { //rootMatched was this.matchingRoot
            case ps if ps.isEmpty => None
            case ps               => ps.find(p => root.startsWith(p))
          }
          rootMatched
            .filter(m => route.frontend.stripPath && root.startsWith(m))
            .map(m => root.replaceFirst(m.replace(".", "\\."), ""))
            .getOrElse(rawUri)
        }
      }
    } else {
      rawUri
    }
  }

  def callRequestTransformer(
      snowflake: String,
      request: RequestHeader,
      body: Source[ByteString, _],
      route: NgRoute,
      backend: NgTarget,
      plugins: NgContextualPlugins
  )(implicit
      ec: ExecutionContext,
      env: Env,
      report: NgExecutionReport,
      globalConfig: GlobalConfig,
      attrs: TypedMap,
      mat: Materializer
  ): FEither[NgProxyEngineError, NgPluginHttpRequest] = {
    val wsCookiesIn = request.cookies.toSeq.map(c =>
      WSCookieWithSameSite(
        name = c.name,
        value = c.value,
        domain = c.domain,
        path = Option(c.path),
        maxAge = c.maxAge.map(_.toLong),
        secure = c.secure,
        httpOnly = c.httpOnly,
        sameSite = c.sameSite
      )
    )
    val target      = backend.toTarget
    val root        = route.backend.root
    val rawUri      = request.relativeUri.substring(1)
    val uri         = maybeStrippedUri(request, rawUri, route, attrs)
    val lazySource  = Source.single(ByteString.empty).flatMapConcat { _ =>
      attrs.get(Keys.BodyAlreadyConsumedKey).foreach(_.compareAndSet(false, true))
      body
    }

    val headersInFiltered = Seq(
      env.Headers.OtoroshiState,
      env.Headers.OtoroshiClaim,
      env.Headers.OtoroshiRequestId,
      env.Headers.OtoroshiClientId,
      env.Headers.OtoroshiClientSecret,
      env.Headers.OtoroshiAuthorization,
      "Otoroshi-Try-It-Request-Id"
    ).++(headersInStatic).map(_.toLowerCase)

    val headers = request.headers.toSimpleMap
      .filterNot { case (key, _) =>
        headersInFiltered.contains(key.toLowerCase())
      }

    val rawRequest      = NgPluginHttpRequest(
      url = s"${request.theProtocol}://${request.theHost}${request.relativeUri}",
      method = request.method,
      headers = request.headers.toSimpleMap,
      cookies = wsCookiesIn,
      version = request.version,
      clientCertificateChain = request.clientCertificateChain,
      body = lazySource,
      backend = None
    )
    val targetUrlRaw    =
      if (route.backend.rewrite) s"${target.scheme}://${target.host}$root"
      else s"${target.scheme}://${target.host}$root$uri"
    val targetUrl       = TargetExpressionLanguage(
      targetUrlRaw,
      request.some,
      route.serviceDescriptor.some,
      attrs.get(otoroshi.plugins.Keys.ApiKeyKey),
      attrs.get(otoroshi.plugins.Keys.UserKey),
      attrs.get(otoroshi.plugins.Keys.ElCtxKey).get,
      attrs,
      env
    )
    val otoroshiRequest = NgPluginHttpRequest(
      url = targetUrl,
      method = request.method,
      headers = headers,
      cookies = wsCookiesIn,
      version = request.version,
      clientCertificateChain = request.clientCertificateChain,
      body = lazySource,
      backend = backend.some
    )

    val all_plugins = plugins.transformerPluginsThatTransformsRequest
    if (all_plugins.nonEmpty) {
      var sequence = NgReportPluginSequence(
        size = all_plugins.size,
        kind = "request-transformer-plugins",
        start = System.currentTimeMillis(),
        stop = 0L,
        start_ns = System.nanoTime(),
        stop_ns = 0L,
        plugins = Seq.empty
      )
      def markPluginItem(
          item: NgReportPluginSequenceItem,
          ctx: NgTransformerRequestContext,
          debug: Boolean,
          result: JsValue
      ): Unit = {
        sequence = sequence.copy(
          plugins = sequence.plugins :+ item.copy(
            stop = System.currentTimeMillis(),
            stop_ns = System.nanoTime(),
            out = Json
              .obj(
                "not_triggered" -> plugins.tpwoRequest.map(_.instance.plugin),
                "result"        -> result
              )
              .applyOnIf(debug)(_ ++ Json.obj("ctx" -> ctx.json))
          )
        )
      }
      val __ctx    = NgTransformerRequestContext(
        snowflake = snowflake,
        request = request,
        rawRequest = rawRequest,
        otoroshiRequest = otoroshiRequest,
        apikey = attrs.get(otoroshi.plugins.Keys.ApiKeyKey),
        user = attrs.get(otoroshi.plugins.Keys.UserKey),
        route = route,
        config = Json.obj(),
        globalConfig = globalConfig.plugins.config,
        attrs = attrs,
        report = report,
        sequence = sequence,
        markPluginItem = markPluginItem
      )
      if (all_plugins.size == 1) {
        val wrapper               = all_plugins.head
        val pluginConfig: JsValue = wrapper.plugin.defaultConfig
          .map(dc => dc ++ wrapper.instance.config.raw)
          .getOrElse(wrapper.instance.config.raw)
        val ctx                   = __ctx.copy(config = pluginConfig)
        val debug                 = route.debugFlow || wrapper.instance.debug
        val in: JsValue           = if (debug) Json.obj("ctx" -> ctx.json) else JsNull
        val item                  = NgReportPluginSequenceItem(
          wrapper.instance.plugin,
          wrapper.plugin.name,
          System.currentTimeMillis(),
          System.nanoTime(),
          -1L,
          -1L,
          in,
          JsNull
        )
        FEither(wrapper.plugin.transformRequest(ctx).transform {
          case Failure(exception)       =>
            markPluginItem(item, ctx, debug, Json.obj("kind" -> "failure", "error" -> JsonHelpers.errToJson(exception)))
            report.setContext(sequence.stopSequence().json)
            Success(
              Left(
                NgResultProxyEngineError(
                  Results.InternalServerError(
                    Json.obj(
                      "error"             -> "internal_server_error",
                      "error_description" -> "an error happened during request-transformation plugins phase",
                      "error"             -> JsonHelpers.errToJson(exception)
                    )
                  )
                )
              )
            )
          case Success(Left(result))    =>
            markPluginItem(
              item,
              ctx,
              debug,
              Json.obj("kind" -> "short-circuit", "status" -> result.header.status, "headers" -> result.header.headers)
            )
            report.setContext(sequence.stopSequence().json)
            Success(Left(NgResultProxyEngineError(result)))
          case Success(Right(req_next)) =>
            markPluginItem(item, ctx.copy(otoroshiRequest = req_next), debug, Json.obj("kind" -> "successful"))
            report.setContext(sequence.stopSequence().json)
            Success(Right(req_next))
        })
      } else {
        val promise = Promise[Either[NgProxyEngineError, NgPluginHttpRequest]]()
        def next(_ctx: NgTransformerRequestContext, plugins: Seq[NgPluginWrapper[NgRequestTransformer]]): Unit = {
          plugins.headOption match {
            case None          => promise.trySuccess(Right(_ctx.otoroshiRequest))
            case Some(wrapper) => {
              val pluginConfig: JsValue = wrapper.plugin.defaultConfig
                .map(dc => dc ++ wrapper.instance.config.raw)
                .getOrElse(wrapper.instance.config.raw)
              val ctx                   = _ctx.copy(config = pluginConfig)
              val debug                 = route.debugFlow || wrapper.instance.debug
              val in: JsValue           = if (debug) Json.obj("ctx" -> ctx.json) else JsNull
              val item                  = NgReportPluginSequenceItem(
                wrapper.instance.plugin,
                wrapper.plugin.name,
                System.currentTimeMillis(),
                System.nanoTime(),
                -1L,
                -1L,
                in,
                JsNull
              )
              wrapper.plugin.transformRequest(ctx).andThen {
                case Failure(exception)                            =>
                  markPluginItem(
                    item,
                    ctx,
                    debug,
                    Json.obj("kind" -> "failure", "error" -> JsonHelpers.errToJson(exception))
                  )
                  report.setContext(sequence.stopSequence().json)
                  promise.trySuccess(
                    Left(
                      NgResultProxyEngineError(
                        Results.InternalServerError(
                          Json.obj(
                            "error"             -> "internal_server_error",
                            "error_description" -> "an error happened during request-transformation plugins phase",
                            "error"             -> JsonHelpers.errToJson(exception)
                          )
                        )
                      )
                    )
                  )
                case Success(Left(result))                         =>
                  markPluginItem(
                    item,
                    ctx,
                    debug,
                    Json.obj(
                      "kind"    -> "short-circuit",
                      "status"  -> result.header.status,
                      "headers" -> result.header.headers
                    )
                  )
                  report.setContext(sequence.stopSequence().json)
                  promise.trySuccess(Left(NgResultProxyEngineError(result)))
                case Success(Right(req_next)) if plugins.size == 1 =>
                  markPluginItem(item, ctx.copy(otoroshiRequest = req_next), debug, Json.obj("kind" -> "successful"))
                  report.setContext(sequence.stopSequence().json)
                  promise.trySuccess(Right(req_next))
                case Success(Right(req_next))                      =>
                  markPluginItem(item, ctx.copy(otoroshiRequest = req_next), debug, Json.obj("kind" -> "successful"))
                  next(_ctx.copy(otoroshiRequest = req_next), plugins.tail)
              }
            }
          }
        }

        next(__ctx, all_plugins)
        FEither.apply(promise.future)
      }
    } else {
      FEither.right(otoroshiRequest)
    }
  }

  def callWsBackend(
      snowflake: String,
      rawRequest: RequestHeader,
      request: NgPluginHttpRequest,
      route: NgRoute,
      backend: NgTarget
  )(implicit
      ec: ExecutionContext,
      env: Env,
      report: NgExecutionReport,
      globalConfig: GlobalConfig,
      attrs: TypedMap,
      mat: Materializer
  ): FEither[NgProxyEngineError, Flow[PlayWSMessage, PlayWSMessage, _]] = {
    val finalTarget: Target = request.backend.getOrElse(backend).toTarget
    attrs.put(otoroshi.plugins.Keys.RequestTargetKey -> finalTarget)
    val all_tunnel_handlers = route.plugins.tunnelHandlerPlugins(rawRequest)
    if (all_tunnel_handlers.nonEmpty) {
      val handler = all_tunnel_handlers.head
      if (request.relativeUri.startsWith("/.well-known/otoroshi/tunnel")) {
        val ctx = NgTunnelHandlerContext(
          snowflake = snowflake,
          request = rawRequest,
          route = route,
          config = handler.instance.config.raw,
          attrs = attrs
        )
        FEither(handler.plugin.handle(ctx).right.vfuture)
      } else {
        FEither(
          Errors
            .craftResponseResult(
              s"Resource not found",
              Results.NotFound,
              rawRequest,
              None,
              Some("errors.resource.not.found"),
              attrs = attrs,
              maybeRoute = route.some
            )
            .map(r => Left(NgResultProxyEngineError(r)))
        )
      }
    } else {
      if (route.useAkkaHttpWsClient) {
        FEither(
          WebSocketProxyActor
            .wsCall(
              UrlSanitizer.sanitize(request.url),
              request.headers.toSeq,
              route.serviceDescriptor,
              finalTarget
            )
            .right
            .vfuture
        )
      } else {
        FEither(
          ActorFlow
            .actorRef(out =>
              WebSocketProxyActor.props(
                UrlSanitizer.sanitize(request.url),
                out,
                request.headers.toSeq,
                route.serviceDescriptor,
                finalTarget,
                env
              )
            )(env.otoroshiActorSystem, env.otoroshiMaterializer)
            .right
            .vfuture
        )
      }
    }
  }

  def callBackend(
      snowflake: String,
      rawRequest: Request[Source[ByteString, _]],
      request: NgPluginHttpRequest,
      route: NgRoute,
      backend: NgTarget
  )(implicit
      ec: ExecutionContext,
      env: Env,
      report: NgExecutionReport,
      globalConfig: GlobalConfig,
      attrs: TypedMap,
      mat: Materializer
  ): FEither[NgProxyEngineError, WSResponse] = {
    val contentLengthIn: Option[Long] = request.contentLengthStr
      .orElse(rawRequest.contentLengthStr)
      .map(_.toLong)
    val counterIn = attrs.get(otoroshi.plugins.Keys.RequestCounterInKey).get
    counterIn.addAndGet(contentLengthIn.getOrElse(0L))
    val currentReqHasBody   = request.hasBody
    val wsCookiesIn         = request.cookies
    val finalTarget: Target = request.backend.getOrElse(backend).toTarget
    attrs.put(otoroshi.plugins.Keys.RequestTargetKey -> finalTarget)
    val clientConfig     = route.backend.client
    val clientReq        = route.useAkkaHttpClient match {
      case _ if finalTarget.mtlsConfig.mtls =>
        env.gatewayClient.akkaUrlWithTarget(
          UrlSanitizer.sanitize(request.url),
          finalTarget,
          clientConfig.legacy
        )
      case true                             =>
        env.gatewayClient.akkaUrlWithTarget(
          UrlSanitizer.sanitize(request.url),
          finalTarget,
          clientConfig.legacy
        )
      case false                            =>
        env.gatewayClient.urlWithTarget(
          UrlSanitizer.sanitize(request.url),
          finalTarget,
          clientConfig.legacy
        )
    }
    val host             = request.headers.get("Host").orElse(request.headers.get("host")).getOrElse(rawRequest.theHost)
    val extractedTimeout =
      route.backend.client.legacy.extractTimeout(rawRequest.relativeUri, _.callAndStreamTimeout, _.callAndStreamTimeout)
    val builder          = clientReq
      .withRequestTimeout(extractedTimeout)
      .withFailureIndicator(fakeFailureIndicator)
      .withMethod(request.method)
      .withHttpHeaders(request.headers.filterNot(_._1.toLowerCase == "cookie").+("Host" -> host).toSeq: _*)
      .withCookies(wsCookiesIn: _*)
      .withFollowRedirects(false)
      .withMaybeProxyServer(
        route.backend.client.proxy.orElse(globalConfig.proxies.services)
      )
    val theBody         = request.body
    // because writeableOf_WsBody always add a 'Content-Type: application/octet-stream' header
    val builderWithBody = if (currentReqHasBody) {
      builder.withBody(theBody)
    } else {
      builder
    }

    report.markOverheadIn()
    FEither.fright(builderWithBody.stream().andThen { case Success(_) =>
      report.startOverheadOut()
    })
  }

  def callResponseTransformer(
      snowflake: String,
      rawRequest: Request[Source[ByteString, _]],
      response: WSResponse,
      quotas: RemainingQuotas,
      route: NgRoute,
      backend: NgTarget,
      plugins: NgContextualPlugins
  )(implicit
      ec: ExecutionContext,
      env: Env,
      report: NgExecutionReport,
      globalConfig: GlobalConfig,
      attrs: TypedMap,
      mat: Materializer
  ): FEither[NgProxyEngineError, NgPluginHttpResponse] = {

    val rawResponse      = NgPluginHttpResponse(
      status = response.status,
      headers = response.headers.mapValues(_.last),
      cookies = response.cookies,
      body = response.bodyAsSource
    )
    val otoroshiResponse = NgPluginHttpResponse(
      status = response.status,
      headers = response.headers.mapValues(_.last),
      cookies = response.cookies,
      body = response.bodyAsSource
    )

    val all_plugins = plugins.transformerPluginsThatTransformsResponse
    if (all_plugins.nonEmpty) {
      var sequence = NgReportPluginSequence(
        size = all_plugins.size,
        kind = "response-transformer-plugins",
        start = System.currentTimeMillis(),
        stop = 0L,
        start_ns = System.nanoTime(),
        stop_ns = 0L,
        plugins = Seq.empty
      )
      def markPluginItem(
          item: NgReportPluginSequenceItem,
          ctx: NgTransformerResponseContext,
          debug: Boolean,
          result: JsValue
      ): Unit = {
        sequence = sequence.copy(
          plugins = sequence.plugins :+ item.copy(
            stop = System.currentTimeMillis(),
            stop_ns = System.nanoTime(),
            out = Json
              .obj(
                "not_triggered" -> plugins.tpwoResponse.map(_.instance.plugin),
                "result"        -> result
              )
              .applyOnIf(debug)(_ ++ Json.obj("ctx" -> ctx.json))
          )
        )
      }
      val __ctx    = NgTransformerResponseContext(
        snowflake = snowflake,
        request = rawRequest,
        response = response,
        rawResponse = rawResponse,
        otoroshiResponse = otoroshiResponse,
        apikey = attrs.get(otoroshi.plugins.Keys.ApiKeyKey),
        user = attrs.get(otoroshi.plugins.Keys.UserKey),
        route = route,
        config = Json.obj(),
        globalConfig = globalConfig.plugins.config,
        attrs = attrs,
        report = report,
        sequence = sequence,
        markPluginItem = markPluginItem
      )
      if (all_plugins.size == 1) {
        val wrapper               = all_plugins.head
        val pluginConfig: JsValue = wrapper.plugin.defaultConfig
          .map(dc => dc ++ wrapper.instance.config.raw)
          .getOrElse(wrapper.instance.config.raw)
        val ctx                   = __ctx.copy(config = pluginConfig)
        val debug                 = route.debugFlow || wrapper.instance.debug
        val in: JsValue           = if (debug) Json.obj("ctx" -> ctx.json) else JsNull
        val item                  = NgReportPluginSequenceItem(
          wrapper.instance.plugin,
          wrapper.plugin.name,
          System.currentTimeMillis(),
          System.nanoTime(),
          -1L,
          -1L,
          in,
          JsNull
        )
        FEither(wrapper.plugin.transformResponse(ctx).transform {
          case Failure(exception)        =>
            markPluginItem(item, ctx, debug, Json.obj("kind" -> "failure", "error" -> JsonHelpers.errToJson(exception)))
            report.setContext(sequence.stopSequence().json)
            Success(
              Left(
                NgResultProxyEngineError(
                  Results.InternalServerError(
                    Json.obj(
                      "error"             -> "internal_server_error",
                      "error_description" -> "an error happened during response-transformation plugins phase",
                      "error"             -> JsonHelpers.errToJson(exception)
                    )
                  )
                )
              )
            )
          case Success(Left(result))     =>
            markPluginItem(
              item,
              ctx,
              debug,
              Json.obj("kind" -> "short-circuit", "status" -> result.header.status, "headers" -> result.header.headers)
            )
            report.setContext(sequence.stopSequence().json)
            Success(Left(NgResultProxyEngineError(result)))
          case Success(Right(resp_next)) =>
            markPluginItem(item, ctx.copy(otoroshiResponse = resp_next), debug, Json.obj("kind" -> "successful"))
            report.setContext(sequence.stopSequence().json)
            Success(Right(resp_next))
        })
      } else {
        val promise = Promise[Either[NgProxyEngineError, NgPluginHttpResponse]]()
        def next(_ctx: NgTransformerResponseContext, plugins: Seq[NgPluginWrapper[NgRequestTransformer]]): Unit = {
          plugins.headOption match {
            case None          => promise.trySuccess(Right(_ctx.otoroshiResponse))
            case Some(wrapper) => {
              val pluginConfig: JsValue = wrapper.plugin.defaultConfig
                .map(dc => dc ++ wrapper.instance.config.raw)
                .getOrElse(wrapper.instance.config.raw)
              val ctx                   = _ctx.copy(config = pluginConfig)
              val debug                 = route.debugFlow || wrapper.instance.debug
              val in: JsValue           = if (debug) Json.obj("ctx" -> ctx.json) else JsNull
              val item                  = NgReportPluginSequenceItem(
                wrapper.instance.plugin,
                wrapper.plugin.name,
                System.currentTimeMillis(),
                System.nanoTime(),
                -1L,
                -1L,
                in,
                JsNull
              )
              wrapper.plugin.transformResponse(ctx).andThen {
                case Failure(exception)                             =>
                  markPluginItem(
                    item,
                    ctx,
                    debug,
                    Json.obj("kind" -> "failure", "error" -> JsonHelpers.errToJson(exception))
                  )
                  report.setContext(sequence.stopSequence().json)
                  promise.trySuccess(
                    Left(
                      NgResultProxyEngineError(
                        Results.InternalServerError(
                          Json.obj(
                            "error"             -> "internal_server_error",
                            "error_description" -> "an error happened during response-transformation plugins phase",
                            "error"             -> JsonHelpers.errToJson(exception)
                          )
                        )
                      )
                    )
                  )
                case Success(Left(result))                          =>
                  markPluginItem(
                    item,
                    ctx,
                    debug,
                    Json.obj(
                      "kind"    -> "short-circuit",
                      "status"  -> result.header.status,
                      "headers" -> result.header.headers
                    )
                  )
                  report.setContext(sequence.stopSequence().json)
                  promise.trySuccess(Left(NgResultProxyEngineError(result)))
                case Success(Right(resp_next)) if plugins.size == 1 =>
                  markPluginItem(item, ctx.copy(otoroshiResponse = resp_next), debug, Json.obj("kind" -> "successful"))
                  report.setContext(sequence.stopSequence().json)
                  promise.trySuccess(Right(resp_next))
                case Success(Right(resp_next))                      =>
                  markPluginItem(item, ctx.copy(otoroshiResponse = resp_next), debug, Json.obj("kind" -> "successful"))
                  next(_ctx.copy(otoroshiResponse = resp_next), plugins.tail)
              }
            }
          }
        }

        next(__ctx, all_plugins)
        FEither.apply(promise.future)
      }
    } else {
      FEither.right(otoroshiResponse)
    }
  }

  def streamResponse(
      snowflake: String,
      rawRequest: Request[Source[ByteString, _]],
      rawResponse: WSResponse,
      response: NgPluginHttpResponse,
      route: NgRoute,
      backend: NgTarget
  )(implicit
      ec: ExecutionContext,
      env: Env,
      report: NgExecutionReport,
      globalConfig: GlobalConfig,
      attrs: TypedMap,
      mat: Materializer
  ): FEither[NgProxyEngineError, Result] = {
    val counterOut                     = attrs.get(otoroshi.plugins.Keys.RequestCounterOutKey).get
    val contentType: Option[String]    = response.header("Content-Type")
    val contentLength: Option[Long]    = response.header("Content-Length")
      .orElse(rawResponse.contentLengthStr) // legit
      .map(_.toLong)
    val contentLengthOut: Option[Long]    = response.header("Content-Length")
      .map(_.toLong)
    counterOut.addAndGet(contentLength.getOrElse(0L))
    val _cookies                       = response.cookies.map {
      case c: WSCookieWithSameSite =>
        Cookie(
          name = c.name,
          value = c.value,
          maxAge = c.maxAge.map(_.toInt),
          path = c.path.getOrElse("/"),
          domain = c.domain,
          secure = c.secure,
          httpOnly = c.httpOnly,
          sameSite = c.sameSite
        )
      case c                       => {
        val sameSite: Option[Cookie.SameSite] = rawResponse.headers.get("Set-Cookie").flatMap { values => // legit
          values
            .find { sc =>
              sc.startsWith(s"${c.name}=${c.value}")
            }
            .flatMap { sc =>
              sc.split(";")
                .map(_.trim)
                .find(p => p.toLowerCase.startsWith("samesite="))
                .map(_.replace("samesite=", "").replace("SameSite=", ""))
                .flatMap(Cookie.SameSite.parse)
            }
        }
        Cookie(
          name = c.name,
          value = c.value,
          maxAge = c.maxAge.map(_.toInt),
          path = c.path.getOrElse("/"),
          domain = c.domain,
          secure = c.secure,
          httpOnly = c.httpOnly,
          sameSite = sameSite
        )
      }
    }
    val cookies                        = attrs.get(otoroshi.plugins.Keys.RequestTrackingIdKey) match {
      case None             => _cookies
      case Some(trackingId) => {
        _cookies :+ play.api.mvc.Cookie(
          name = "otoroshi-tracking",
          value = trackingId,
          maxAge = Some(2592000),
          path = "/",
          domain = Some(rawRequest.theDomain),
          httpOnly = false
        )
      }
    }
    val noContentLengthHeader: Boolean = response.hasLength // rawResponse.contentLength.isEmpty
    val hasChunkedHeader: Boolean      = response.isChunked /*rawResponse
      .header("Transfer-Encoding")
      .orElse(response.headers.get("Transfer-Encoding"))
      .exists(h => h.toLowerCase().contains("chunked"))*/
    val isChunked: Boolean             = rawResponse.isChunked() match { // don't know if actualy legit ...
      case Some(chunked)                                                                         => chunked
      case None if !env.emptyContentLengthIsChunked                                              =>
        hasChunkedHeader // false
      case None if env.emptyContentLengthIsChunked && hasChunkedHeader                           =>
        true
      case None if env.emptyContentLengthIsChunked && !hasChunkedHeader && noContentLengthHeader =>
        true
      case _                                                                                     => false
    }
    val status                         = attrs.get(otoroshi.plugins.Keys.StatusOverrideKey).getOrElse(response.status)
    val isHttp10                       = rawRequest.version == "HTTP/1.0"
    val willStream                     = if (isHttp10) false else (!isChunked)
    val headersOutFiltered             = Seq(
      env.Headers.OtoroshiStateResp
    ).++(headersOutStatic).map(_.toLowerCase)
    val headers: Seq[(String, String)] = response.headers
      .filterNot { case (key, _) =>
        headersOutFiltered.contains(key.toLowerCase())
      }
      .applyOnIf(!isHttp10)(_.filterNot(h => h._1.toLowerCase() == "content-length"))
      .toSeq
    val theBody                        = response.body/*.map { bs =>
      counterOut.addAndGet(bs.length)
      bs
    }*/
    if (isHttp10) {
      logger.warn(
        s"HTTP/1.0 request, storing temporary result in memory :( (${rawRequest.theProtocol}://${rawRequest.theHost}${rawRequest.relativeUri})"
      )
      FEither(
        theBody
          .via(
            MaxLengthLimiter(
              globalConfig.maxHttp10ResponseSize.toInt,
              str => logger.warn(str)
            )
          )
          .runWith(
            Sink.reduce[ByteString]((bs, n) => bs.concat(n))
          )
          .map { body =>
            val response: Result = Status(status)(body)
              .withHeaders(headers: _*)
              .withCookies(cookies: _*)
            contentType match {
              case None      => Right(response)
              case Some(ctp) => Right(response.as(ctp))
            }
          }
      )
    } else {
      isChunked match {
        case true  => {
          // stream out
          val res = Status(status)
            .chunked(theBody)
            .withHeaders(headers: _*)
            .withCookies(cookies: _*)
          contentType match {
            case None      => FEither.right(res)
            case Some(ctp) => FEither.right(res.as(ctp))
          }
        }
        case false => {
          val res = Results
            .Status(status)
            .sendEntity(
              HttpEntity.Streamed(
                theBody,
                contentLengthOut,
                contentType
              )
            )
            .withHeaders(headers: _*)
            .withCookies(cookies: _*)
          contentType match {
            case None      => FEither.right(res)
            case Some(ctp) => FEither.right(res.as(ctp))
          }
        }
      }
    }
  }

  def triggerWsProxyDone(
      snowflake: String,
      rawRequest: RequestHeader,
      request: NgPluginHttpRequest,
      route: NgRoute,
      backend: NgTarget,
      sb: NgSelectedBackendTarget
  )(implicit
      ec: ExecutionContext,
      env: Env,
      report: NgExecutionReport,
      globalConfig: GlobalConfig,
      attrs: TypedMap,
      mat: Materializer
  ): FEither[NgProxyEngineError, Done] = {
    Future {
      val actualDuration: Long  = report.getDurationNow()
      val overhead: Long        = report.getOverheadNow()
      val upstreamLatency: Long = report.getStep("call-backend").map(_.duration).getOrElse(-1L)
      val apiKey                = attrs.get(otoroshi.plugins.Keys.ApiKeyKey)
      val paUsr                 = attrs.get(otoroshi.plugins.Keys.UserKey)
      val callDate              = attrs.get(otoroshi.plugins.Keys.RequestTimestampKey).get
      val counterIn             = attrs.get(otoroshi.plugins.Keys.RequestCounterInKey).get
      val counterOut            = attrs.get(otoroshi.plugins.Keys.RequestCounterOutKey).get
      val fromOtoroshi          = rawRequest.headers
        .get(env.Headers.OtoroshiRequestId)
        .orElse(rawRequest.headers.get(env.Headers.OtoroshiGatewayParentRequest))
      val duration: Long = {
        if (route.id == env.backOfficeServiceId && actualDuration > 300L)
          300L
        else actualDuration
      }
      env.analyticsQueue ! AnalyticsQueueEvent(
        route.serviceDescriptor,
        duration,
        overhead,
        counterIn.get(),
        counterOut.get(),
        upstreamLatency,
        globalConfig
      )
      route.backend.loadBalancing match {
        case BestResponseTime            =>
          BestResponseTime.incrementAverage(route.id, backend.toTarget, duration)
        case WeightedBestResponseTime(_) =>
          BestResponseTime.incrementAverage(route.id, backend.toTarget, duration)
        case _                           =>
      }
      val fromLbl               =
        rawRequest.headers
          .get(env.Headers.OtoroshiVizFromLabel)
          .getOrElse("internet")
      val viz: OtoroshiViz      = OtoroshiViz(
        to = route.id,
        toLbl = route.name,
        from = rawRequest.headers
          .get(env.Headers.OtoroshiVizFrom)
          .getOrElse("internet"),
        fromLbl = fromLbl,
        fromTo = s"$fromLbl###${route.name}"
      )
      val cbDuration            = System.currentTimeMillis() - sb.cbStart
      val evt                   = GatewayEvent(
        `@id` = env.snowflakeGenerator.nextIdStr(),
        reqId = snowflake,
        parentReqId = fromOtoroshi,
        `@timestamp` = DateTime.now(),
        `@calledAt` = callDate,
        protocol = rawRequest.version,
        to = Location(
          scheme = rawRequest.theProtocol,
          host = rawRequest.theHost,
          uri = rawRequest.relativeUri
        ),
        target = Location(
          scheme = backend.toTarget.scheme,
          host = backend.toTarget.host,
          uri = rawRequest.relativeUri
        ),
        duration = duration,
        overhead = overhead,
        cbDuration = cbDuration,
        overheadWoCb = overhead - cbDuration,
        callAttempts = sb.attempts,
        url = rawRequest.theUrl,
        method = rawRequest.method,
        from = rawRequest.theIpAddress,
        env = "prod",
        data = DataInOut(
          dataIn = counterIn.get(),
          dataOut = counterOut.get()
        ),
        status = 200,
        headers = rawRequest.headers.toSimpleMap.toSeq.map(Header.apply),
        headersOut = Seq.empty,
        otoroshiHeadersIn = request.headers.toSeq.map(Header.apply),
        otoroshiHeadersOut = Seq.empty,
        extraInfos = attrs.get(otoroshi.plugins.Keys.GatewayEventExtraInfosKey),
        identity = apiKey
          .map(k =>
            Identity(
              identityType = "APIKEY",
              identity = k.clientId,
              label = k.clientName
            )
          )
          .orElse(
            paUsr.map(k =>
              Identity(
                identityType = "PRIVATEAPP",
                identity = k.email,
                label = k.name
              )
            )
          ),
        responseChunked = false,
        `@serviceId` = route.id,
        `@service` = route.name,
        descriptor = None,
        route = Some(route),
        `@product` = route.metadata.getOrElse("product", "--"),
        remainingQuotas = attrs.get(otoroshi.plugins.Keys.ApiKeyRemainingQuotasKey).getOrElse(RemainingQuotas()),
        viz = Some(viz),
        clientCertChain = rawRequest.clientCertChainPem,
        err = attrs.get(otoroshi.plugins.Keys.GwErrorKey).isDefined,
        gwError = attrs.get(otoroshi.plugins.Keys.GwErrorKey).map(_.message),
        userAgentInfo = attrs.get[JsValue](otoroshi.plugins.Keys.UserAgentInfoKey),
        geolocationInfo = attrs.get[JsValue](otoroshi.plugins.Keys.GeolocationInfoKey),
        extraAnalyticsData = attrs.get[JsValue](otoroshi.plugins.Keys.ExtraAnalyticsDataKey)
      )
      evt.toAnalytics()
    }(env.analyticsExecutionContext)
    FEither.right(Done)
  }

  def triggerProxyDone(
      snowflake: String,
      rawRequest: Request[Source[ByteString, _]],
      rawResponse: WSResponse,
      request: NgPluginHttpRequest,
      response: NgPluginHttpResponse,
      route: NgRoute,
      backend: NgTarget,
      sb: NgSelectedBackendTarget
  )(implicit
      ec: ExecutionContext,
      env: Env,
      report: NgExecutionReport,
      globalConfig: GlobalConfig,
      attrs: TypedMap,
      mat: Materializer
  ): FEither[NgProxyEngineError, Done] = {
    Future {
      val actualDuration: Long           = report.getDurationNow()
      val overhead: Long                 = report.getOverheadNow()
      val upstreamLatency: Long          = report.getStep("call-backend").map(_.duration).getOrElse(-1L)
      val apiKey                         = attrs.get(otoroshi.plugins.Keys.ApiKeyKey)
      val paUsr                          = attrs.get(otoroshi.plugins.Keys.UserKey)
      val callDate                       = attrs.get(otoroshi.plugins.Keys.RequestTimestampKey).get
      val counterIn                      = attrs.get(otoroshi.plugins.Keys.RequestCounterInKey).get
      val counterOut                     = attrs.get(otoroshi.plugins.Keys.RequestCounterOutKey).get
      val fromOtoroshi                   = rawRequest.headers
        .get(env.Headers.OtoroshiRequestId)
        .orElse(rawRequest.headers.get(env.Headers.OtoroshiGatewayParentRequest))
      val noContentLengthHeader: Boolean =
        rawResponse.contentLength.isEmpty
      val hasChunkedHeader: Boolean      = rawResponse
        .header("Transfer-Encoding")
        .exists(h => h.toLowerCase().contains("chunked"))
      val isChunked: Boolean             = rawResponse.isChunked() match {
        case Some(chunked)                                                                         => chunked
        case None if !env.emptyContentLengthIsChunked                                              =>
          hasChunkedHeader // false
        case None if env.emptyContentLengthIsChunked && hasChunkedHeader                           =>
          true
        case None if env.emptyContentLengthIsChunked && !hasChunkedHeader && noContentLengthHeader =>
          true
        case _                                                                                     => false
      }
      val duration: Long = {
        if (route.id == env.backOfficeServiceId && actualDuration > 300L)
          300L
        else actualDuration
      }
      env.analyticsQueue ! AnalyticsQueueEvent(
        route.serviceDescriptor,
        duration,
        overhead,
        counterIn.get(),
        counterOut.get(),
        upstreamLatency,
        globalConfig
      )
      route.backend.loadBalancing match {
        case BestResponseTime            =>
          BestResponseTime.incrementAverage(route.id, backend.toTarget, duration)
        case WeightedBestResponseTime(_) =>
          BestResponseTime.incrementAverage(route.id, backend.toTarget, duration)
        case _                           =>
      }
      val fromLbl                        =
        rawRequest.headers
          .get(env.Headers.OtoroshiVizFromLabel)
          .getOrElse("internet")
      val viz: OtoroshiViz               = OtoroshiViz(
        to = route.id,
        toLbl = route.name,
        from = rawRequest.headers
          .get(env.Headers.OtoroshiVizFrom)
          .getOrElse("internet"),
        fromLbl = fromLbl,
        fromTo = s"$fromLbl###${route.name}"
      )
      val cbDuration                     = System.currentTimeMillis() - sb.cbStart
      val evt                            = GatewayEvent(
        `@id` = env.snowflakeGenerator.nextIdStr(),
        reqId = snowflake,
        parentReqId = fromOtoroshi,
        `@timestamp` = DateTime.now(),
        `@calledAt` = callDate,
        protocol = rawRequest.version,
        to = Location(
          scheme = rawRequest.theProtocol,
          host = rawRequest.theHost,
          uri = rawRequest.relativeUri
        ),
        target = Location(
          scheme = backend.toTarget.scheme,
          host = backend.toTarget.host,
          uri = rawRequest.relativeUri
        ),
        duration = duration,
        overhead = overhead,
        cbDuration = cbDuration,
        overheadWoCb = overhead - cbDuration,
        callAttempts = sb.attempts,
        url = rawRequest.theUrl,
        method = rawRequest.method,
        from = rawRequest.theIpAddress,
        env = "prod",
        data = DataInOut(
          dataIn = counterIn.get(),
          dataOut = counterOut.get()
        ),
        status = rawResponse.status,
        headers = rawRequest.headers.toSimpleMap.toSeq.map(Header.apply),
        headersOut = rawResponse.headers.mapValues(_.last).toSeq.map(Header.apply),
        otoroshiHeadersIn = request.headers.toSeq.map(Header.apply),
        otoroshiHeadersOut = response.headers.toSeq.map(Header.apply),
        extraInfos = attrs.get(otoroshi.plugins.Keys.GatewayEventExtraInfosKey),
        identity = apiKey
          .map(k =>
            Identity(
              identityType = "APIKEY",
              identity = k.clientId,
              label = k.clientName
            )
          )
          .orElse(
            paUsr.map(k =>
              Identity(
                identityType = "PRIVATEAPP",
                identity = k.email,
                label = k.name
              )
            )
          ),
        responseChunked = isChunked,
        `@serviceId` = route.id,
        `@service` = route.name,
        descriptor = None,
        route = Some(route),
        `@product` = route.metadata.getOrElse("product", "--"),
        remainingQuotas = attrs.get(otoroshi.plugins.Keys.ApiKeyRemainingQuotasKey).getOrElse(RemainingQuotas()),
        viz = Some(viz),
        clientCertChain = rawRequest.clientCertChainPem,
        err = attrs.get(otoroshi.plugins.Keys.GwErrorKey).isDefined,
        gwError = attrs.get(otoroshi.plugins.Keys.GwErrorKey).map(_.message),
        userAgentInfo = attrs.get[JsValue](otoroshi.plugins.Keys.UserAgentInfoKey),
        geolocationInfo = attrs.get[JsValue](otoroshi.plugins.Keys.GeolocationInfoKey),
        extraAnalyticsData = attrs.get[JsValue](otoroshi.plugins.Keys.ExtraAnalyticsDataKey)
      )
      evt.toAnalytics()
    }(env.analyticsExecutionContext)
    FEither.right(Done)
  }
}<|MERGE_RESOLUTION|>--- conflicted
+++ resolved
@@ -214,10 +214,6 @@
     configCache.get(
       "config",
       _ => {
-<<<<<<< HEAD
-        val config_json  = env.datastores.globalConfigDataStore.latest().plugins.config.select(configRoot.get).asOpt[JsObject].getOrElse(defaultConfig.get)
-        val config = ProxyEngineConfig.parse(config_json, env)
-=======
         val config = env.datastores.globalConfigDataStore.latest()
           .plugins
           .config
@@ -225,7 +221,7 @@
           .asOpt[JsObject]
           .map(v => ProxyEngineConfig.parse(v, env))
           .getOrElse(ProxyEngineConfig.default)
->>>>>>> c92ddae9
+
         enabledRef.set(config.enabled)
         enabledDomains.set(config.domains)
         config
