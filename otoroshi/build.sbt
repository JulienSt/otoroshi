--- conflicted
+++ resolved
@@ -176,11 +176,7 @@
   "org.bigtesting"                   % "routd"                                     % "1.0.7",
   "com.nixxcode.jvmbrotli"           % "jvmbrotli"                                 % "0.2.0",
   "io.azam.ulidj"                    % "ulidj"                                     % "1.0.4",
-<<<<<<< HEAD
   "fr.maif"                         %% "wasm4s"                                    % "3.0.0" classifier "bundle",
-=======
-  "fr.maif"                         %% "wasm4s"                                    % "2.4.0" classifier "bundle",
->>>>>>> 65ac2531
   "com.github.Opetushallitus"        % "scala-schema"                              % "2.34.0_2.12" excludeAll (
     ExclusionRule("com.github.spotbugs", "spotbugs-annotations"),
     ExclusionRule("ch.qos.logback"),
