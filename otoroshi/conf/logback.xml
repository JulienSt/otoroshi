<!-- https://www.playframework.com/documentation/latest/SettingsLogger -->
<configuration>

  <conversionRule conversionWord="coloredLevel" converterClass="play.api.libs.logback.ColoredLevel" />

  <appender name="FILE" class="ch.qos.logback.core.FileAppender">
    <file>${application.home:-.}/logs/application.log</file>
    <encoder>
      <pattern>%date [%level] from %logger in %thread - %message%n%xException</pattern>
    </encoder>
  </appender>

  <appender name="STDOUT" class="ch.qos.logback.core.ConsoleAppender">
    <encoder>
      <pattern>%coloredLevel %logger{15} - %message%n%xException{10}</pattern>
    </encoder>
  </appender>

  <appender name="ASYNCFILE" class="ch.qos.logback.classic.AsyncAppender">
    <appender-ref ref="FILE" />
  </appender>

  <appender name="ASYNCSTDOUT" class="ch.qos.logback.classic.AsyncAppender">
    <appender-ref ref="STDOUT" />
  </appender>

  <logger name="play" level="INFO" />
  <logger name="application" level="WARN" />
  <logger name="play.core.server.netty.NettyModelConversion" level="ERROR" />

  <logger name="otoroshi-api-action" level="INFO" />
  <logger name="otoroshi-admin-api" level="INFO" />
  <logger name="otoroshi-auth0" level="INFO" />
  <logger name="otoroshi-backoffice-api" level="INFO" />
  <logger name="otoroshi-debu-api-proxy-issue" level="INFO" />
  <logger name="otoroshi-u2f-controller" level="INFO" />
  <logger name="otoroshi-local-dns" level="INFO" />
  <logger name="otoroshi-env" level="INFO" />
  <logger name="otoroshi-alert-actor" level="INFO" />
  <logger name="otoroshi-alerts" level="INFO" />
  <logger name="otoroshi-analytics-actor" level="INFO" />
  <logger name="otoroshi-analytics" level="INFO" />
  <logger name="otoroshi-analytics-elastic" level="INFO" />
  <logger name="otoroshi-analytics-webhook" level="INFO" />
  <logger name="otoroshi-circuit-breaker" level="INFO" />
  <logger name="otoroshi-error-handler" level="INFO" />
  <logger name="otoroshi-http-handler" level="INFO" />
  <logger name="otoroshi-websocket-handler" level="INFO" />
  <logger name="otoroshi-websocket-handler-actor" level="INFO" />
  <logger name="otoroshi-helth-checker" level="INFO" />
  <logger name="otoroshi-apkikey" level="INFO" />
  <logger name="otoroshi-global-config" level="INFO" />
  <logger name="otoroshi-service-descriptor" level="INFO" />
  <logger name="otoroshi-otoroshi-client-config" level="INFO" />
  <logger name="otoroshi-service-group" level="INFO" />
  <logger name="otoroshi-error-template" level="INFO" />
  <logger name="otoroshi-claim" level="INFO" />
  <logger name="otoroshi-cassandra-datastores" level="INFO" />
  <logger name="otoroshi-in-memory-apikey-datastore" level="INFO" />
  <logger name="otoroshi-in-memory-datastores" level="INFO" />
  <logger name="otoroshi-in-memory-service-datatstore" level="INFO" />
  <logger name="otoroshi-leveldb-datastores" level="INFO" />
  <logger name="otoroshi-redis-apikey-datastore" level="INFO" />
  <logger name="otoroshi-redis-datastores" level="INFO" />
  <logger name="otoroshi-redis-service-datastore" level="INFO" />
  <logger name="otoroshi-redis-store" level="INFO" />
  <logger name="otoroshi-redis" level="INFO" />
  <logger name="otoroshi-redis-like-store" level="INFO" />
  <logger name="otoroshi-clevercloud-client" level="INFO" />
  <logger name="otoroshi-swagger-controller" level="INFO" />
  <logger name="otoroshi-regex-pool" level="INFO" />
  <logger name="otoroshi-http-handler-debug" level="INFO" />
  <logger name="otoroshi-ssl-trust-manager" level="INFO" />
  <logger name="otoroshi-ssl-provider" level="INFO" />
  <logger name="otoroshi-cluster" level="INFO" />
  <logger name="otoroshi-auth-controller" level="INFO" />
  <logger name="otoroshi-console-mailer" level="INFO" />
  <logger name="otoroshi-events-actor" level="INFO" />
  <logger name="otoroshi-events-actor-supervizer" level="INFO" />
  <logger name="otoroshi-data-exporter" level="INFO" />
  <logger name="otoroshi-data-exporter-update-job" level="INFO" />
  <logger name="otoroshi-analytics-writes-elastic" level="INFO" />
<<<<<<< HEAD
  <logger name="otoroshi-analytics-reads-elastic" level="INFO" />
=======
  <logger name="otoroshi-client-config" level="INFO" />
>>>>>>> b4e1ca1e

  <!-- Off these ones as they are annoying, and anyway we manage configuration ourselves -->
  <logger name="com.avaje.ebean.config.PropertyMapLoader" level="OFF" />
  <logger name="com.avaje.ebeaninternal.server.core.XmlConfigLoader" level="OFF" />
  <logger name="com.avaje.ebeaninternal.server.lib.BackgroundThread" level="OFF" />
  <logger name="com.gargoylesoftware.htmlunit.javascript" level="OFF" />
  <logger name="akka.event.slf4j.Slf4jLogger" level="WARN" />

  <root level="INFO">
    <appender-ref ref="ASYNCFILE" />
    <appender-ref ref="ASYNCSTDOUT" />
  </root>

</configuration><|MERGE_RESOLUTION|>--- conflicted
+++ resolved
@@ -80,11 +80,8 @@
   <logger name="otoroshi-data-exporter" level="INFO" />
   <logger name="otoroshi-data-exporter-update-job" level="INFO" />
   <logger name="otoroshi-analytics-writes-elastic" level="INFO" />
-<<<<<<< HEAD
   <logger name="otoroshi-analytics-reads-elastic" level="INFO" />
-=======
   <logger name="otoroshi-client-config" level="INFO" />
->>>>>>> b4e1ca1e
 
   <!-- Off these ones as they are annoying, and anyway we manage configuration ourselves -->
   <logger name="com.avaje.ebean.config.PropertyMapLoader" level="OFF" />
