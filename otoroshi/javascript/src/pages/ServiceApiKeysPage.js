--- conflicted
+++ resolved
@@ -56,9 +56,9 @@
     if (!window.location.pathname.endsWith('/add')) {
       fetch(
         '/bo/api/proxy/api/apikeys/' +
-          this.props.rawValue.clientId +
-          '/bearer?newSecret=' +
-          this.props.rawValue.clientSecret,
+        this.props.rawValue.clientId +
+        '/bearer?newSecret=' +
+        this.props.rawValue.clientSecret,
         {
           method: 'GET',
           credentials: 'include',
@@ -255,11 +255,9 @@
           onChange={(e) => ''}
           type="text"
           className="form-control"
-          value={`curl -X GET -H '${env.clientIdHeader || 'Opun-Client-Id'}: ${
-            rawValue.clientId
-          }' -H '${env.clientSecretHeader || 'Opun-Client-Secret'}: ${
-            rawValue.clientSecret
-          }' http://xxxxxx --include`}
+          value={`curl -X GET -H '${env.clientIdHeader || 'Opun-Client-Id'}: ${rawValue.clientId
+            }' -H '${env.clientSecretHeader || 'Opun-Client-Secret'}: ${rawValue.clientSecret
+            }' http://xxxxxx --include`}
         />
       )}
     </div>
@@ -863,9 +861,8 @@
             if (window.location.pathname.indexOf('/bo/dashboard/routes') === 0) {
               window.location = `/bo/dashboard/lines/prod/services/${that.props.params.routeId}/apikeys/edit/${item.clientId}/stats`;
             } else {
-              window.location = `/bo/dashboard/lines/prod/services/${
-                that.state.service ? that.state.service.id : '-'
-              }/apikeys/edit/${item.clientId}/stats`;
+              window.location = `/bo/dashboard/lines/prod/services/${that.state.service ? that.state.service.id : '-'
+                }/apikeys/edit/${item.clientId}/stats`;
             }
           }}
         >
@@ -952,8 +949,8 @@
     const fu = this.onRoutes
       ? nextClient.forEntityNext(nextClient.ENTITIES.ROUTES).findById(this.props.params.routeId)
       : nextClient
-          .forEntityNext(nextClient.ENTITIES.SERVICES)
-          .findById(this.props.params.serviceId);
+        .forEntityNext(nextClient.ENTITIES.SERVICES)
+        .findById(this.props.params.serviceId);
     fu.then((service) => {
       this.onRoutes
         ? this.props.setTitle(this.props.title || `Routes Apikeys`)
@@ -1013,7 +1010,7 @@
           selfUrl={
             this.onRoutes
               ? // ? `services/${this.props.params.routeId}/apikeys`
-                `routes/${this.props.params.routeId}/apikeys`
+              `routes/${this.props.params.routeId}/apikeys`
               : `lines/${this.props.params.lineId}/services/${this.props.params.serviceId}/apikeys`
           }
           defaultTitle={this.onRoutes ? 'Route Apikeys' : 'Service Apikeys'}
@@ -1215,22 +1212,16 @@
     const columns = [
       ...ApiKeysConstants.columns(this),
       ...Object.keys(this.state.fields)
-<<<<<<< HEAD
-        .filter(f => !CORE_FIELDS.includes(f))
-        .map(this.buildColumn)
-    ]
-      .filter((c) => {
-        if (!c)
-          return false
-
-        return lowercaseFields
-          .find(([key, value]) => {
-            if (key === c.title?.toLowerCase() ||
-              key === c.filterId?.toLowerCase())
-              return value
-            return false
-          })
-      })
+        .filter((f) => !CORE_FIELDS.includes(f))
+        .map(this.buildColumn),
+    ].filter((c) => {
+      if (!c) return false;
+
+      return lowercaseFields.find(([key, value]) => {
+        if (key === c.title?.toLowerCase() || key === c.filterId?.toLowerCase()) return value;
+        return false;
+      });
+    });
 
     return <Loader loading={this.state.loading}>
       <Table
@@ -1268,117 +1259,64 @@
           const newFields = {
             ...fields,
             [fieldPath]: true
-=======
-        .filter((f) => !CORE_FIELDS.includes(f))
-        .map(this.buildColumn),
-    ].filter((c) => {
-      if (!c) return false;
-
-      return lowercaseFields.find(([key, value]) => {
-        if (key === c.title?.toLowerCase() || key === c.filterId?.toLowerCase()) return value;
-        return false;
-      });
-    });
-
-    console.log(columns, fields);
-
-    return (
-      <Loader loading={this.state.loading}>
-        <Table
-          ref={this.ref}
-          parentProps={this.props}
-          selfUrl={`apikeys`}
-          defaultTitle="All apikeys"
-          defaultValue={() =>
-            nextClient
-              .forEntityNext(nextClient.ENTITIES.APIKEYS)
-              .template()
-              .then((apk) => ({
-                ...apk,
-                clientName: `${faker.name.firstName()} ${faker.name.lastName()}'s api-key`,
-                authorizedEntities: [],
-              }))
->>>>>>> b28d2562
           }
-          _defaultValue={() => ({
-            clientId: faker.random.alphaNumeric(16),
-            clientSecret: faker.random.alphaNumeric(64),
-            clientName: `${faker.name.firstName()} ${faker.name.lastName()}'s api-key`,
-            description: '',
-            enabled: true,
-            throttlingQuota: 100,
-            dailyQuota: 1000000,
-            monthlyQuota: 1000000000000000000,
-            authorizedEntities: [],
-          })}
-          itemName="Apikey"
-          formSchema={ApiKeysConstants.formSchema(this)}
-          formFlow={ApiKeysConstants.formFlow}
-          columns={columns}
-          fields={fields}
-          coreFields={CORE_FIELDS}
-          addField={(fieldPath) => {
-            const newFields = {
-              ...fields,
-              [fieldPath]: true,
-            };
-            this.setState(
-              {
-                fields: newFields,
-              },
-              () => {
-                this.onFieldsChange(newFields);
-              }
-            );
-          }}
-          removeField={(fieldPath) => {
-            const { [fieldPath]: _, ...newFields } = fields;
-
-            this.setState(
-              {
-                fields: newFields,
-              },
-              () => {
-                this.onFieldsChange(newFields);
-              }
-            );
-          }}
-          onToggleField={(column, enabled) => {
-            const newFields = {
-              ...fields,
-              [column]: enabled,
-            };
-            this.setState(
-              {
-                fields: newFields,
-              },
-              () => {
-                this.onFieldsChange(newFields);
-              }
-            );
-          }}
-          fetchTemplate={this.fetchTemplate}
-          fetchItems={this.fetchAllApiKeys}
-          updateItem={this.updateItem}
-          deleteItem={this.deleteItem}
-          createItem={this.createItem}
-          stayAfterSave={true}
-          showActions={true}
-          displayTrash={(item) => this.state.env && this.state.env.adminApikeyId === item.clientId}
-          showLink={false}
-          rowNavigation={true}
-          export={true}
-          kubernetesKind="apim.otoroshi.io/ApiKey"
-          navigateTo={(item) =>
-            this.props.history.push({
-              pathname: `/apikeys/edit/${item.clientId}`,
-              query: { group: item.id, groupName: item.name },
-            })
-          }
-          itemUrl={(i) => `/bo/dashboard/apikeys/edit/${i.clientId}`}
-          extractKey={(item) => item.clientId}
-        />
-      </Loader>
-    );
+
+          this.setState(
+            {
+              fields: newFields,
+            },
+            () => {
+              this.onFieldsChange(newFields);
+            }
+          );
+        }}
+        removeField={(fieldPath) => {
+          const { [fieldPath]: _, ...newFields } = fields;
+
+          this.setState(
+            {
+              fields: newFields,
+            },
+            () => {
+              this.onFieldsChange(newFields);
+            }
+          );
+        }}
+        onToggleField={(column, enabled) => {
+          const newFields = {
+            ...fields,
+            [column]: enabled,
+          };
+          this.setState(
+            {
+              fields: newFields,
+            },
+            () => {
+              this.onFieldsChange(newFields);
+            }
+          );
+        }}
+        fetchTemplate={this.fetchTemplate}
+        fetchItems={this.fetchAllApiKeys}
+        updateItem={this.updateItem}
+        deleteItem={this.deleteItem}
+        createItem={this.createItem}
+        stayAfterSave={true}
+        showActions={true}
+        displayTrash={(item) => this.state.env && this.state.env.adminApikeyId === item.clientId}
+        showLink={false}
+        rowNavigation={true}
+        export={true}
+        kubernetesKind="apim.otoroshi.io/ApiKey"
+        navigateTo={(item) =>
+          this.props.history.push({
+            pathname: `/apikeys/edit/${item.clientId}`,
+            query: { group: item.id, groupName: item.name },
+          })
+        }
+        itemUrl={(i) => `/bo/dashboard/apikeys/edit/${i.clientId}`}
+        extractKey={(item) => item.clientId}
+      />
+    </Loader>
   }
 }