import React, { Component, useState } from 'react';
import * as BackOfficeServices from '../services/BackOfficeServices';
import { nextClient } from '../services/BackOfficeServices';
import { Table, SimpleBooleanInput } from '../components/inputs';
import { ServiceSidebar } from '../components/ServiceSidebar';
import faker from 'faker';
import { Restrictions } from '../components/Restrictions';

import DesignerSidebar from './RouteDesigner/Sidebar';
import Loader from '../components/Loader';
import { firstLetterUppercase } from '../util';
<<<<<<< HEAD
import { DraftEditorContainer } from '../components/Drafts/DraftEditor';
=======
>>>>>>> 1fb631a7

const FIELDS_SELECTOR = "otoroshi-fields-selector";

const CORE_FIELDS = [
  'enabled',
  'clientId',
  'clientName',
  'stats',
  'credentials'
]

class ApikeyBearer extends Component {
  state = { bearer: null, cname: 'fas fa-copy' };

  componentDidMount() {
    this.update();
  }

  componentDidUpdate(prevProps, prevState) {
    const prevClientId = prevProps.rawValue.clientId;
    const curClientId = this.props.rawValue.clientId;
    const prevClientSecret = prevProps.rawValue.clientSecret;
    const curClientSecret = this.props.rawValue.clientSecret;
    if (prevClientId !== curClientId || prevClientSecret !== curClientSecret) {
      this.update();
    }
  }

  copy = () => {
    if (this.state.bearer) {
      console.log('copy');
      try {
        navigator.clipboard.writeText(this.state.bearer);
      } catch (e) {
        console.log(e);
      }
      this.setState({ cname: 'fas fa-check' }, () => {
        console.log('changed');
        setTimeout(() => {
          console.log('back');
          this.setState({ cname: 'fas fa-copy' });
        }, 2000);
      });
    }
  };

  update = () => {
    if (!window.location.pathname.endsWith('/add')) {
      fetch(
        '/bo/api/proxy/api/apikeys/' +
        this.props.rawValue.clientId +
        '/bearer?newSecret=' +
        this.props.rawValue.clientSecret,
        {
          method: 'GET',
          credentials: 'include',
          headers: {
            Accept: 'application/json',
          },
        }
      )
        .then((r) => r.json())
        .then((r) => {
          this.setState({ bearer: r.bearer_new });
        });
    }
  };

  toggle = () => {
    this.setState({ show: !this.state.show });
  };

  render() {
    if (!this.state.bearer) {
      return null;
    }
    let fake = String(this.state.bearer);
    let fourth = parseInt(fake.length / 4, 10);
    fake = fake.substring(0, fourth);
    fake = fake + [...Array(fourth * 3)].map(() => '*').join('');
    return (
      <div className="row mb-3">
        <label className="col-sm-2 col-form-label">
          Apikey Bearer{' '}
          <i
            className="far fa-question-circle"
            data-bs-toggle="tooltip"
            data-bs-placement="top"
            title=""
            data-bs-original-title="Your apikey as a bearer to pass in the Authorization header"
            aria-label="Your apikey as a bearer to pass in the Authorization header"
          ></i>
        </label>
        <div className="col-sm-10">
          <div className="input-group">
            {!this.state.show && (
              <input type="text" className="form-control" disabled value={fake} />
            )}
            {this.state.show && (
              <input type="text" className="form-control" disabled value={this.state.bearer} />
            )}
            {this.state.show && (
              <span
                className="input-group-text"
                style={{ cursor: 'pointer' }}
                title="hide bearer"
                onClick={this.toggle}
              >
                <i className="fas fa-eye-slash" />
              </span>
            )}
            {!this.state.show && (
              <span
                className="input-group-text"
                style={{ cursor: 'pointer' }}
                title="show bearer"
                onClick={this.toggle}
              >
                <i className="fas fa-eye" />
              </span>
            )}
            {navigator.clipboard && window.isSecureContext && (
              <span
                className="input-group-text"
                style={{ cursor: 'pointer' }}
                title="copy bearer"
                onClick={this.copy}
              >
                <i className={this.state.cname} />
              </span>
            )}
          </div>
        </div>
      </div>
    );
  }
}

class ApikeySecret extends Component {
  state = { show: false, cname: 'fas fa-copy' };

  copy = () => {
    try {
      navigator.clipboard.writeText(this.props.value);
    } catch (e) {
      console.log(e);
    }
    this.setState({ cname: 'fas fa-check' }, () => {
      setTimeout(() => {
        this.setState({ cname: 'fas fa-copy' });
      }, 2000);
    });
  };

  toggle = () => {
    this.setState({ show: !this.state.show });
  };

  render() {
    let fake = String(this.props.value);
    let fourth = parseInt(fake.length / 4, 10);
    fake = fake.substring(0, fourth);
    fake = fake + [...Array(fourth * 3)].map(() => '*').join('');
    return (
      <div className="row mb-3">
        <label className="col-sm-2 col-form-label">
          Apikey Secret{' '}
          <i
            className="far fa-question-circle"
            data-bs-toggle="tooltip"
            data-bs-placement="top"
            title=""
            data-bs-original-title="The secret is a random key used to validate the API key"
            aria-label="The secret is a random key used to validate the API key"
          ></i>
        </label>
        <div className="col-sm-10">
          <div className="input-group">
            {!this.state.show && (
              <input type="text" className="form-control" disabled value={fake} />
            )}
            {this.state.show && (
              <input
                type="text"
                className="form-control"
                value={this.props.value}
                onChange={(e) => this.props.onChange(e.target.value)}
              />
            )}
            {this.state.show && (
              <span
                className="input-group-text"
                style={{ cursor: 'pointer' }}
                title="hide secret"
                onClick={this.toggle}
              >
                <i className="fas fa-eye-slash" />
              </span>
            )}
            {!this.state.show && (
              <span
                className="input-group-text"
                style={{ cursor: 'pointer' }}
                title="show secret"
                onClick={this.toggle}
              >
                <i className="fas fa-eye" />
              </span>
            )}
            {navigator.clipboard && window.isSecureContext && (
              <span
                className="input-group-text"
                style={{ cursor: 'pointer' }}
                title="copy secret"
                onClick={this.copy}
              >
                <i className={this.state.cname} />
              </span>
            )}
          </div>
        </div>
      </div>
    );
  }
}

const Both = ({ label, rawValue }) => (
  <div className="row mb-3">
    <label className="col-sm-2 col-form-label">{label}</label>
    <div className="col-sm-10">
      <input
        onChange={(e) => ''}
        type="text"
        className="form-control"
        value={`${rawValue.clientId}:${rawValue.clientSecret}`}
      />
    </div>
  </div>
);

const CurlCommand = ({ label, rawValue, env }) => (
  <div className="row mb-3">
    <label className="col-sm-2 col-form-label">{label}</label>
    <div className="col-sm-10">
      {env && (
        <input
          onChange={(e) => ''}
          type="text"
          className="form-control"
          value={`curl -X GET -H '${env.clientIdHeader || 'Opun-Client-Id'}: ${rawValue.clientId
            }' -H '${env.clientSecretHeader || 'Opun-Client-Secret'}: ${rawValue.clientSecret
            }' http://xxxxxx --include`}
        />
      )}
    </div>
  </div>
);

const BasicAuthToken = ({ label, rawValue }) => (
  <div className="row mb-3">
    <label className="col-sm-2 col-form-label">{label}</label>
    <div className="col-sm-10">
      <input
        onChange={(e) => ''}
        type="text"
        className="form-control"
        value={`Authorization: Basic ${window.btoa(
          rawValue.clientId + ':' + rawValue.clientSecret
        )}`}
      />
    </div>
  </div>
);

const CurlCommandWithBasicAuth = ({ label, rawValue, env }) => (
  <div className="row mb-3">
    <label className="col-sm-2 col-form-label">{label}</label>
    <div className="col-sm-10">
      {env && (
        <input
          onChange={(e) => ''}
          type="text"
          className="form-control"
          value={`curl -X GET -H 'Authorization: Basic ${window.btoa(
            rawValue.clientId + ':' + rawValue.clientSecret
          )}' http://xxxxxx --include`}
        />
      )}
    </div>
  </div>
);

const ResetSecret = ({ changeValue }) => (
  <div className="row mb-3">
    <label className="col-sm-2 col-form-label" />
    <div className="col-sm-10">
      <button
        type="button"
        className="btn btn-danger btn-sm"
        onClick={(e) => changeValue('clientSecret', 'apks_' + faker.random.alphaNumeric(64))}
      >
        <i className="fas fa-sync" /> Reset secret
      </button>
    </div>
  </div>
);

class ResetQuotas extends Component {
  resetQuotas = (e) => {
    e.preventDefault();
    BackOfficeServices.resetRemainingApikeyQuotas(this.props.rawValue.clientId).then(() => {
      window.location.reload();
    });
  };

  render() {
    return (
      <div className="row mb-3">
        <label className="col-sm-2 col-form-label" />
        <div className="col-sm-10">
          <button type="button" className="btn btn-danger btn-sm" onClick={this.resetQuotas}>
            <i className="fas fa-sync" /> Reset quotas consumption
          </button>
        </div>
      </div>
    );
  }
}

class CopyCredentials extends Component {
  state = {
    copyIconName: 'fas fa-copy'
  }

  unsecuredCopyToClipboard = (text) => {
    const textArea = document.createElement('textarea');
    textArea.value = text;
    document.body.appendChild(textArea);
    textArea.focus();
    textArea.select();
    try {
      document.execCommand('copy');
    } catch (err) {
      console.error('Unable to copy to clipboard', err);
    }
    document.body.removeChild(textArea);
  };

  copy = (value) => {
    if (window.isSecureContext && navigator.clipboard) {
      navigator.clipboard.writeText(value);
    } else {
      this.unsecuredCopyToClipboard(value);
    }
    this.setState({
      copyIconName: 'fas fa-check'
    });

    setTimeout(() => {
      this.setState({
        copyIconName: 'fas fa-copy'
      });
    }, 2000);
  };
  render() {
    const props = this.props;
    return (
      <div className="row mb-3">
        <label className="col-sm-2 col-form-label" />
        <div className="col-sm-10">
          <input
            ref={(r) => (this.clipboard = r)}
            style={{ position: 'fixed', left: 0, top: -250 }}
            type="text"
            value={props.rawValue.clientId + ':' + props.rawValue.clientSecret}
            alt="copy credentials"
          />
          <button
            type="button"
            className="btn btn-success btn-sm"
            onClick={() => {
              this.copy(props.rawValue.clientId + ':' + props.rawValue.clientSecret)
            }}
          >
            <i className={this.state.copyIconName} /> Copy credentials to clipboard
          </button>
        </div>
      </div>
    );
  }
}

function CopyFromLineItem({ item }) {
  const [copyIconName, setCopyIconName] = useState('fas fa-copy')

  const unsecuredCopyToClipboard = (text) => {
    const textArea = document.createElement('textarea');
    textArea.value = text;
    document.body.appendChild(textArea);
    textArea.focus();
    textArea.select();
    try {
      document.execCommand('copy');
    } catch (err) {
      console.error('Unable to copy to clipboard', err);
    }
    document.body.removeChild(textArea);
  };

  const copy = (value) => {
    if (window.isSecureContext && navigator.clipboard) {
      navigator.clipboard.writeText(value);
    } else {
      unsecuredCopyToClipboard(value);
    }

    setCopyIconName('fas fa-check')

    setTimeout(() => {
      setCopyIconName('fas fa-copy')
    }, 2000);
  };

  return <button
    type="button"
    className="btn btn-success btn-sm"
    onClick={() => copy(item.clientId + ':' + item.clientSecret)}
  >
    <i className={copyIconName} />
  </button>
}

class DailyRemainingQuotas extends Component {
  state = {
    quotas: null,
  };

  componentDidMount() {
    BackOfficeServices.fetchRemainingApikeyQuotas(this.props.rawValue.clientId).then((quotas) => {
      console.log(quotas);
      this.setState({ quotas });
    });
  }

  render() {
    const quotas = this.state.quotas || {
      authorizedCallsPerSec: 0,
      currentCallsPerSec: 0,
      remainingCallsPerSec: 0,
      authorizedCallsPerDay: 0,
      currentCallsPerDay: 0,
      remainingCallsPerDay: 0,
      authorizedCallsPerMonth: 0,
      currentCallsPerMonth: 0,
      remainingCallsPerMonth: 0,
    };
    return [
      <div className="row mb-3">
        <label htmlFor="input-Throttling quota" className="col-xs-12 col-sm-2 col-form-label">
          Consumed daily calls
          <i
            className="far fa-question-circle"
            data-toggle="tooltip"
            data-placement="top"
            title=""
            data-original-title="The number of calls consumed today"
          />
        </label>
        <div className="col-sm-10">
          <div className="input-group">
            <input
              type="number"
              className="form-control"
              id="input-Throttling quota"
              value={quotas.currentCallsPerDay}
            />
            <div className="input-group-text">calls consumed today</div>
          </div>
        </div>
      </div>,
      <div className="row mb-3">
        <label htmlFor="input-Throttling quota" className="col-xs-12 col-sm-2 col-form-label">
          Remaining daily calls
          <i
            className="far fa-question-circle"
            data-toggle="tooltip"
            data-placement="top"
            title=""
            data-original-title="The remaining number of calls for today"
          />
        </label>
        <div className="col-sm-10">
          <div className="input-group">
            <input
              type="number"
              className="form-control"
              id="input-Throttling quota"
              value={quotas.remainingCallsPerDay}
            />
            <div className="input-group-text">calls remaining for today</div>
          </div>
        </div>
      </div>,
      <div className="row mb-3">
        <label htmlFor="input-Throttling quota" className="col-xs-12 col-sm-2 col-form-label">
          Consumed monthly calls
          <i
            className="far fa-question-circle"
            data-toggle="tooltip"
            data-placement="top"
            title=""
            data-original-title="The number of calls consumed this month"
          />
        </label>
        <div className="col-sm-10">
          <div className="input-group">
            <input
              type="number"
              className="form-control"
              id="input-Throttling quota"
              value={quotas.currentCallsPerMonth}
            />
            <div className="input-group-text">calls consumed this month</div>
          </div>
        </div>
      </div>,
      <div className="row mb-3">
        <label htmlFor="input-Throttling quota" className="col-xs-12 col-sm-2 col-form-label">
          Remaining monthly calls
          <i
            className="far fa-question-circle"
            data-toggle="tooltip"
            data-placement="top"
            title=""
            data-original-title="The remaining number of calls for this month"
          />
        </label>
        <div className="col-sm-10">
          <div className="input-group">
            <input
              type="number"
              className="form-control"
              id="input-Throttling quota"
              value={quotas.remainingCallsPerMonth}
            />
            <div className="input-group-text">calls remaining for this month</div>
          </div>
        </div>
      </div>,
    ];
  }
}

const ApiKeysConstants = {
  formSchema: (that) => ({
    _loc: {
      type: 'location',
      props: {},
    },
    remainingQuotas: {
      type: DailyRemainingQuotas,
      props: {
        onRoutes: that.props.onRoutes,
        label: '',
      },
    },
    copyCredentials: {
      type: CopyCredentials,
      props: {
        label: '',
      },
    },
    resetSecret: {
      type: ResetSecret,
      props: {
        label: '',
      },
    },
    resetQuotas: {
      type: ResetQuotas,
      props: {
        onRoutes: that.props.onRoutes,
        label: '',
      },
    },
    clientId: {
      type: 'string',
      props: {
        label: 'ApiKey Id',
        placeholder: 'The ApiKey id',
        help: 'The id is a unique random key that will represent this API key',
        disabled: !window.location.pathname?.endsWith("/add")
      },
    },
    clientSecret: {
      // type: 'string',
      type: ApikeySecret,
      props: {
        label: 'ApiKey Secret',
        placeholder: 'The ApiKey secret',
        help: 'The secret is a random key used to validate the API key',
        suffix: <i className="fas fa-copy" />,
        suffixStyle: { cursor: 'pointer' },
        suffixCb: (s) => navigator.clipboard.writeText(s),
      },
    },
    bearer: {
      type: ApikeyBearer,
      props: { lable: 'Bearer', thatProps: that.props },
    },
    both: { type: Both, props: { label: 'Both' } },
    curlCommand: { type: CurlCommand, props: { label: 'Curl Command', env: that.props.env } },
    basicAuth: { type: BasicAuthToken, props: { label: 'Basic Auth. Header' } },
    curlCommandWithBasicAuth: {
      type: CurlCommandWithBasicAuth,
      props: { label: 'Curl Command with Basic Auth. Header', env: that.props.env },
    },
    clientName: {
      type: 'string',
      props: {
        label: 'ApiKey Name',
        help: 'A name for the API key, used for debug purposes',
        placeholder: `The name of the client (ie. ${faker.name.firstName()} ${faker.name.lastName()}'s ApiKey)`,
      },
    },
    description: {
      type: 'string',
      props: {
        label: 'ApiKey description',
        help: 'A useful description for this apikey',
        placeholder: `A useful description for this apikey`,
      },
    },
    authorizedEntities: {
      type: 'array',
      props: {
        label: 'Authorized on',
        placeholder: 'The groups/services of the api key',
        help: 'The groups/services linked to this api key',
        valuesFrom: '/bo/api/groups-and-services',
        optionRenderer: (p) => {
          const colors = {
            service: 'bg-success',
            route: 'bg-info',
            'route-composition': 'bg-secondary',
            group: 'bg-warning',
          };
          return (
            <div style={{ display: 'flex' }}>
              <div style={{ width: 60 }}>
                <span className={`badge ${colors[p.kind] || 'bd-dark'}`}>{p.kind}</span>
              </div>
              <span>{p.label}</span>
            </div>
          );
        },
      },
    },
    enabled: {
      type: 'bool',
      props: {
        label: 'Enabled',
        placeholder: 'The ApiKey is enabled',
        help: 'If the API key is disabled, then any call using this API key will fail',
      },
    },
    validUntil: {
      type: 'datetime',
      props: {
        label: 'Valid until',
        help: 'Auto disable apikey after this date',
      },
    },
    readOnly: {
      type: 'bool',
      props: {
        label: 'Read only',
        placeholder: 'The ApiKey is read only',
        help: 'If the API key is in read only mode, every request done with this api key will only work for GET, HEAD, OPTIONS verbs',
      },
    },
    allowClientIdOnly: {
      type: 'bool',
      props: {
        label: 'Allow pass by clientid only',
        placeholder: 'Allow pass by clientid only',
        help: 'Here you allow client to only pass client id in a specific header in order to grant access to the underlying api',
      },
    },
    constrainedServicesOnly: {
      type: 'bool',
      props: {
        label: 'Constrained services only',
        help: 'This apikey can only be used on services using apikey routing constraints',
      },
    },
    metadata: {
      type: 'object',
      props: {
        label: 'Metadata',
        placeholderKey: 'Metadata Name',
        placeholderValue: 'Metadata value',
        help: 'Some useful metadata',
      },
    },
    tags: {
      type: 'array',
      props: {
        label: 'Tags',
        placeholder: 'admin',
        help: 'The tags assigned to this apikey',
      },
    },
    throttlingQuota: {
      type: 'number',
      props: {
        label: 'Throttling quota',
        placeholder: 'Authorized calls per second',
        suffix: 'calls per sec.',
        help: 'The authorized number of calls per second',
      },
    },
    dailyQuota: {
      type: 'number',
      props: {
        label: 'Daily quota',
        placeholder: 'Authorized calls per day',
        suffix: 'calls per day',
        help: 'The authorized number of calls per day',
      },
    },
    remainingDailyQuota: { type: 'label', props: { label: 'Daily quota' } },
    monthlyQuota: {
      type: 'number',
      props: {
        label: 'Monthly quota',
        placeholder: 'Authorized calls per month',
        suffix: 'calls per month',
        help: 'The authorized number of calls per month',
      },
    },
    remainingMonthlyQuota: { type: 'label', props: { label: 'Monthly quota' } },
    restrictions: { type: Restrictions, props: { path: 'restrictions' } },

    'rotation.enabled': {
      type: 'bool',
      props: {
        label: 'Enabled',
        help: 'Enabled automatic apikey secret rotation',
      },
    },
    'rotation.rotationEvery': {
      type: 'number',
      props: {
        label: 'Rotation every',
        placeholder: 'rotate secrets every',
        suffix: 'hours',
        help: 'rotate secrets every',
      },
    },
    'rotation.gracePeriod': {
      type: 'number',
      props: {
        label: 'Grace period',
        placeholder: 'period when both secrets can be used',
        suffix: 'hours',
        help: 'period when both secrets can be used',
      },
    },
    'rotation.nextSecret': {
      type: 'string',
      props: {
        disabled: true,
        label: 'Next client secret',
      },
    },
  }),
  columns: (that) => [
    {
      title: 'Name',
      filterId: 'clientName',
      content: (item) => item.clientName,
      wrappedCell: (v, item, table) => {
        if (that.state && that.state.env && that.state.env.adminApikeyId === item.clientId) {
          return (
            <span
              title="This apikey controls the API that drives the UI you're currently using. Without it, Otoroshi UI won't be able to work and anything that uses Otoroshi admin API too. You might not want to delete it"
              className="badge bg-danger"
            >
              {item.clientName}
            </span>
          );
        }
        return item.clientName;
      },
    },
    {
      title: 'ApiKey Id',
      filterId: 'clientId',
      content: (item) => item.clientId,
    },
    {
      title: 'Credentials',
      style: { textAlign: 'center', width: 90 },
      notFilterable: true,
      content: (item) => item.clientName,
      cell: (v, item, table) => <CopyFromLineItem item={item} table={table} />,
    },
    {
      title: 'Enabled',
      filterId: 'enabled',
      style: {
        display: 'flex',
        alignItems: 'center',
        flexDirection: 'column-reverse',
        justifyContent: 'flex-start',
      },
      notFilterable: true,
      content: (item) => item.enabled,
      cell: (v, item, table) => (
        <SimpleBooleanInput
          value={item.enabled}
          onChange={(value) => {
            nextClient.forEntityNext(nextClient.ENTITIES.APIKEYS)
              .update({
                ...item,
                enabled: value,
              }, 'clientId')
              .then(() => table.update());
          }}
        />
      ),
    },
    {
      title: 'Stats',
      style: { textAlign: 'center', width: 70 },
      notFilterable: true,
      content: (item) => (
        <button
          type="button"
          className="btn btn-sm btn-success"
          onClick={(e) => {
            if (e && e.preventDefault) {
              e.preventDefault();
              e.stopPropagation();
            }
            if (window.location.pathname.indexOf('/bo/dashboard/routes') === 0) {
              window.location = `/bo/dashboard/lines/prod/services/${that.props.params.routeId}/apikeys/edit/${item.clientId}/stats`;
            } else {
              window.location = `/bo/dashboard/lines/prod/services/${that.state.service ? that.state.service.id : '-'
                }/apikeys/edit/${item.clientId}/stats`;
            }
          }}
        >
          <i className="fas fa-chart-bar" />
        </button>
      ),
    },
  ],
  formFlow: [
    //'>>>Location',
    '_loc',
    'clientId',
    'clientSecret',
    'bearer',
    'clientName',
    'description',
    'validUntil',
    'copyCredentials',
    'resetSecret',
    '---',
    'enabled',
    'readOnly',
    'allowClientIdOnly',
    'constrainedServicesOnly',
    //'>>>Authorized on',
    '---',
    'authorizedEntities',
    '>>> Metadata and tags',
    'tags',
    'metadata',
    '>>>Automatic secret rotation',
    'rotation.enabled',
    'rotation.rotationEvery',
    'rotation.gracePeriod',
    'rotation.nextSecret',
    '>>>Restrictions',
    'restrictions',
    '>>>Call examples',
    'curlCommand',
    'basicAuth',
    'curlCommandWithBasicAuth',
    '>>>Quotas',
    'throttlingQuota',
    'dailyQuota',
    'monthlyQuota',
    '>>>Quotas consumption',
    'remainingQuotas',
    'resetQuotas',
  ],
};

export class ServiceApiKeysPage extends Component {
  state = {
    service: null,
    env: this.props.env,
    loading: true
  };

  onRoutes = window.location.pathname.indexOf('/bo/dashboard/routes') === 0;

  sidebarContent(name) {
    if (this.onRoutes) {
      return (
        <DesignerSidebar
          route={{ id: this.props.params.routeId, name }}
          setSidebarContent={this.props.setSidebarContent}
        />
      );
    }
    return (
      <ServiceSidebar
        env={this.state.service.env}
        serviceId={this.props.params.serviceId}
        name={name}
      />
    );
  }

  componentWillUnmount() {
    if (this.props.setSidebarContent) this.props.setSidebarContent(null);
  }

  componentDidMount() {
    const fu = this.onRoutes
      ? nextClient
        .forEntityNext(nextClient.ENTITIES.ROUTES)
        .findById(this.props.params.routeId)
      : nextClient
        .forEntityNext(nextClient.ENTITIES.SERVICES)
        .findById(this.props.params.serviceId);
    fu.then((service) => {
      this.onRoutes
        ? this.props.setTitle(this.props.title || `Routes Apikeys`)
        : this.props.setTitle(`Service Apikeys`);
      this.setState({ service, loading: false }, () => {
        this.props.setSidebarContent(this.sidebarContent(service.name));
        if (this.table) {
          this.table.readRoute();
          this.table.update();
        }
      });
    })
      .catch(_ => {
        this.setState({ loading: false })
      });
  }

  fetchAllApiKeys = () => {
    return BackOfficeServices.fetchApiKeysForPage(
      this.props.params.serviceId || this.props.params.routeId
    );
  };

  createItem = (ak) => {
    delete ak.authorizations;
    delete ak.authorizedGroup;
    return BackOfficeServices.createApiKey(
      this.props.params.serviceId,
      this.props.params.routeId,
      ak
    );
  };

  updateItem = (ak) => {
    // return BackOfficeService;
    delete ak.authorizations;
    delete ak.authorizedGroup;
    return BackOfficeServices.updateApiKey(
      this.props.params.serviceId,
      this.props.params.routeId,
      ak
    );
  };

  deleteItem = (ak) => {
    return BackOfficeServices.deleteApiKey(
      this.props.params.serviceId,
      this.props.params.routeId,
      ak
    );
  };

  render() {
    return <Loader loading={this.state.loading}>
      <Table
        parentProps={this.props}
        selfUrl={
          this.onRoutes
            ? // ? `services/${this.props.params.routeId}/apikeys`
            `routes/${this.props.params.routeId}/apikeys`
            : `lines/${this.props.params.lineId}/services/${this.props.params.serviceId}/apikeys`
        }
        defaultTitle={this.onRoutes ? 'Route Apikeys' : 'Service Apikeys'}
        defaultValue={() =>
          nextClient.forEntityNext(nextClient.ENTITIES.APIKEYS)
            .template()
            .then((apk) => ({
              ...apk,
              clientName: `${faker.name.firstName()} ${faker.name.lastName()}'s api-key`,
              authorizedEntities: (this.state.service.groups || []).map((g) => 'group_' + g),
            }))
        }
        _defaultValue={() => ({
          clientId: faker.random.alphaNumeric(16),
          clientSecret: faker.random.alphaNumeric(64),
          clientName: `${faker.name.firstName()} ${faker.name.lastName()}'s api-key`,
          description: '',
          enabled: true,
          throttlingQuota: 100,
          dailyQuota: 1000000,
          monthlyQuota: 1000000000000000000,
          authorizedEntities: this.state.service.groups.map((g) => 'group_' + g),
        })}
        itemName="ApiKey"
        formSchema={ApiKeysConstants.formSchema(this)}
        formFlow={ApiKeysConstants.formFlow}
        columns={ApiKeysConstants.columns(this)}
        fetchItems={this.fetchAllApiKeys}
        updateItem={this.updateItem}
        deleteItem={this.deleteItem}
        createItem={this.createItem}
        stayAfterSave={true}
        injectTable={(table) => (this.table = table)}
        showActions={true}
        displayTrash={(item) => this.state.env && this.state.env.adminApikeyId === item.clientId}
        showLink={false}
        rowNavigation={true}
        export={true}
        kubernetesKind="apim.otoroshi.io/ApiKey"
        navigateTo={(item) => {
          if (this.onRoutes) {
            this.props.history.push(
              `/routes/${this.props.params.routeId}/apikeys/edit/${item.clientId}`
              // `/apikeys/edit/${item.clientId}`
            );
          } else {
            this.props.history.push(
              `/lines/${this.props.params.lineId}/services/${this.props.params.serviceId}/apikeys/edit/${item.clientId}?group=${item.id}`
            );
          }
        }}
        itemUrl={(i) => {
          if (this.onRoutes) {
            return `/bo/dashboard/routes/${this.props.params.routeId}/apikeys/edit/${i.clientId}`;
          } else {
            return `/bo/dashboard/lines/${this.props.params.lineId}/services/${this.props.params.serviceId}/apikeys/edit/${i.clientId}`;
          }
        }}
        extractKey={(item) => item.clientId}
      />
    </Loader>
  }
}

export class ApiKeysPage extends Component {
  state = {
    service: null,
    env: this.props.env,
    loading: true,
    fields: {
      enabled: true,
      clientId: true,
      clientName: true,
      stats: true,
      credentials: true
    }
  };

  ref = React.createRef()

  componentDidMount() {
    this.props.setTitle(`Apikeys`);

    this.loadFields()
  }

  loadFields = () => {
    try {
      const values = JSON.parse(localStorage.getItem(FIELDS_SELECTOR || '{}'));

      if (values.apikeys)
        this.setState({
          fields: values.apikeys
        })

    } catch (e) {
      // console.log(e);
    } finally {
      this.setState({ loading: false })
    }
  }

  saveFields = fields => {
    try {
      const values = JSON.parse(localStorage.getItem(FIELDS_SELECTOR) || '{}');

      localStorage.setItem(
        FIELDS_SELECTOR,
        JSON.stringify({
          ...values,
          apikeys: fields,
        })
      );
    } catch (e) {
      // console.log(e);
    }
  }

  onFieldsChange = fields => {
    this.setState({
      fields
    }, () => {
      this.saveFields(fields)
      if (this.ref.current) {
        this.ref.current.update()
      }
    })
  }

  fetchAllApiKeys = (paginationState) => {
    return nextClient.forEntityNext(nextClient.ENTITIES.APIKEYS)
      .findAllWithPagination({
        ...paginationState,
        fields: [
          ...Object.keys(this.state.fields).map(field => this.state.fields[field] ? field : undefined)
        ].filter(c => c),
      })
  };

  fetchTemplate = () => nextClient.forEntityNext(nextClient.ENTITIES.APIKEYS)
    .template()

  createItem = (ak) => {
    delete ak.authorizations;
    delete ak.authorizedGroup;
    // return BackOfficeServices.createStandaloneApiKey(ak);
    return nextClient.forEntityNext(nextClient.ENTITIES.APIKEYS)
      .create(ak)
  };

  updateItem = (ak) => {
    delete ak.authorizations;
    delete ak.authorizedGroup;
    // return BackOfficeServices.updateStandaloneApiKey(ak);
    return nextClient.forEntityNext(nextClient.ENTITIES.APIKEYS)
      .update(ak, 'clientId')
  };

  deleteItem = (ak) => {
    // return BackOfficeServices.deleteStandaloneApiKey(ak);
    return nextClient.forEntityNext(nextClient.ENTITIES.APIKEYS)
      .delete(ak, 'clientId')
  };

  isAnObject = (v) => typeof v === 'object' && v !== null && !Array.isArray(v)

  buildColumn = field => {
    return {
      title: firstLetterUppercase(field.split(".").slice(-1)[0]),
      filterId: firstLetterUppercase(field),
      content: item => {
        const value = field.split('.').reduce((r, k) => r ? r[k] : {}, item)
        if (Array.isArray(value)) {
          return (value || []).map(r => JSON.stringify(r, null, 2)).join(',')
        } else if (this.isAnObject(value)) {
          return Object.entries(value || {}).map(([key, value]) => `${key}:${JSON.stringify(value, null, 2)}`).join(' - ')
        } else if (typeof value == "boolean") {
          return value ? 'Active' : 'Disabled'
        } else {
          return "" + value
        }
      },
      notSortable: true,
      notFilterable: true
    }
  }

  render() {
    const { fields } = this.state;

    const lowercaseFields = Object.entries(fields)
      .map(([key, value]) => [key.toLowerCase(), value])

    const columns = [
      ...ApiKeysConstants.columns(this),
      ...Object.keys(this.state.fields)
        .filter(f => !CORE_FIELDS.includes(f))
        .map(this.buildColumn)
    ]
      .filter((c) => {
        if (!c)
          return false

        return lowercaseFields
          .find(([key, value]) => {
            if (key === c.title?.toLowerCase() ||
              key === c.filterId?.toLowerCase())
              return value
            return false
          })
      })

<<<<<<< HEAD
=======
    console.log(columns, fields)

>>>>>>> 1fb631a7
    return <Loader loading={this.state.loading}>
      <Table
        ref={this.ref}
        parentProps={this.props}
        selfUrl={`apikeys`}
        defaultTitle="All apikeys"
        defaultValue={() =>
          nextClient.forEntityNext(nextClient.ENTITIES.APIKEYS)
            .template()
            .then((apk) => ({
              ...apk,
              clientName: `${faker.name.firstName()} ${faker.name.lastName()}'s api-key`,
              authorizedEntities: [],
            }))
        }
        _defaultValue={() => ({
          clientId: faker.random.alphaNumeric(16),
          clientSecret: faker.random.alphaNumeric(64),
          clientName: `${faker.name.firstName()} ${faker.name.lastName()}'s api-key`,
          description: '',
          enabled: true,
          throttlingQuota: 100,
          dailyQuota: 1000000,
          monthlyQuota: 1000000000000000000,
          authorizedEntities: [],
        })}
        itemName="Apikey"
        formSchema={ApiKeysConstants.formSchema(this)}
        formFlow={ApiKeysConstants.formFlow}
        columns={columns}
        fields={fields}
        coreFields={CORE_FIELDS}
        addField={fieldPath => {
          const newFields = {
            ...fields,
            [fieldPath]: true
          }
          this.setState({
            fields: newFields
          }, () => {
            this.onFieldsChange(newFields)
          })
        }}
        removeField={fieldPath => {
          const { [fieldPath]: _, ...newFields } = fields;

          this.setState({
            fields: newFields
          }, () => {
            this.onFieldsChange(newFields)
          })
        }}
        onToggleField={(column, enabled) => {
          const newFields = {
            ...fields,
            [column]: enabled
          }
          this.setState({
            fields: newFields
          }, () => {
            this.onFieldsChange(newFields)
          })
        }}
        fetchTemplate={this.fetchTemplate}
        fetchItems={this.fetchAllApiKeys}
        updateItem={this.updateItem}
        deleteItem={this.deleteItem}
        createItem={this.createItem}
        stayAfterSave={true}
        showActions={true}
        displayTrash={(item) => this.state.env && this.state.env.adminApikeyId === item.clientId}
        showLink={false}
        rowNavigation={true}
        export={true}
        kubernetesKind="apim.otoroshi.io/ApiKey"
        navigateTo={(item) =>
          this.props.history.push({
            pathname: `/apikeys/edit/${item.clientId}`,
            query: { group: item.id, groupName: item.name },
          })
        }
        itemUrl={(i) => `/bo/dashboard/apikeys/edit/${i.clientId}`}
        extractKey={(item) => item.clientId}
      />
    </Loader >
  }
}<|MERGE_RESOLUTION|>--- conflicted
+++ resolved
@@ -9,10 +9,7 @@
 import DesignerSidebar from './RouteDesigner/Sidebar';
 import Loader from '../components/Loader';
 import { firstLetterUppercase } from '../util';
-<<<<<<< HEAD
 import { DraftEditorContainer } from '../components/Drafts/DraftEditor';
-=======
->>>>>>> 1fb631a7
 
 const FIELDS_SELECTOR = "otoroshi-fields-selector";
 
@@ -1226,11 +1223,6 @@
           })
       })
 
-<<<<<<< HEAD
-=======
-    console.log(columns, fields)
-
->>>>>>> 1fb631a7
     return <Loader loading={this.state.loading}>
       <Table
         ref={this.ref}
