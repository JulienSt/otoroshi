--- conflicted
+++ resolved
@@ -894,15 +894,10 @@
             setSelectedStep(-1);
             setSelectedPlugin(-1);
           }}
-<<<<<<< HEAD
-          className={`d-flex-between mt-1 px-3 py-2 report-step ${selectedStep === -1 && selectedPlugin === -1 ? 'btn-success' : ''
-            }`}>
-=======
           className={`d-flex-between mt-1 px-3 py-2 report-step ${
             selectedStep === -1 && selectedPlugin === -1 ? 'btn-success' : ''
           }`}
         >
->>>>>>> fcd24499
           <span>Report</span>
           <span>
             {reportDuration()} {unit}
@@ -924,15 +919,10 @@
                     setSelectedPlugin(-1);
                     setSelectedStep(step.task);
                   }}
-<<<<<<< HEAD
-                  className={`d-flex-between mt-1 px-3 py-2 report-step btn-dark ${step.task === selectedStep && selectedPlugin === -1 ? 'btn-success' : ''
-                    }`}>
-=======
                   className={`d-flex-between mt-1 px-3 py-2 report-step btn-dark ${
                     step.task === selectedStep && selectedPlugin === -1 ? 'btn-success' : ''
                   }`}
                 >
->>>>>>> fcd24499
                   <div className="d-flex align-items-center">
                     {displaySubList && (
                       <i
@@ -983,12 +973,8 @@
                           className={`d-flex-between mt-1 px-3 py-2 report-step ${step.task === selectedStep && plugin.name === selectedPlugin
                               ? 'btn-success'
                               : ''
-<<<<<<< HEAD
-                            }`}>
-=======
                           }`}
                         >
->>>>>>> fcd24499
                           <span>{firstLetterUppercase(pluginName)}</span>
                           <span style={{ maxWidth: '100px', textAlign: 'right' }}>
                             {unit === 'ms'
