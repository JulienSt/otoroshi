--- conflicted
+++ resolved
@@ -112,24 +112,13 @@
         formSchema={null}
         formFlow={null}
         columns={columns}
-<<<<<<< HEAD
         deleteItem={(item) => deleteItem(item)}
-        fetchItems={paginationState => nextClient.findAllWithPagination(
-          nextClient.ENTITIES[entity.fetchName],
-          {
-            ...paginationState,
-            fields: ['name', 'enabled', 'frontend.domains', 'backend.targets', 'id']
-          }
-        )}
-=======
-        fetchItems={(paginationState) =>
+        fetchItems={(paginationState) => 
           nextClient.findAllWithPagination(nextClient.ENTITIES[entity.fetchName], {
             ...paginationState,
             fields: ['name', 'enabled', 'frontend.domains.0', 'backend.targets.0.hostname', 'id'],
           })
         }
-        deleteItem={(item) => nextClient.remove(nextClient.ENTITIES[entity.fetchName], item)}
->>>>>>> 4dfa3881
         showActions={true}
         showLink={false}
         extractKey={(item) => item.id}
