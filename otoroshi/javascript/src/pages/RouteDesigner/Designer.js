--- conflicted
+++ resolved
@@ -596,22 +596,6 @@
     </>
   );
 
-<<<<<<< HEAD
-=======
-  injectDefaultMenu = () => (
-    <button
-      type="button"
-      className="btn btn-sm btn-danger d-flex align-items-center justify-content-center flex-column square-button"
-      onClick={this.clearPlugins}
-    >
-      <div>
-        <i className="fas fa-ban" />
-      </div>
-      <div>Remove plugins</div>
-    </button>
-  );
-
->>>>>>> fcd24499
   injectNavbarMenu = () => {
     if (this.props.viewPlugins && this.props.viewPlugins !== -1)
       this.props.setMenu(this.injectOverrideRoutePluginsForm());
@@ -1842,7 +1826,6 @@
     const allMethods =
       rawMethods && rawMethods.length > 0
         ? rawMethods.map((m, i) => (
-<<<<<<< HEAD
           <span
             key={`frontendmethod-${i}`}
             className={`badge me-1`}
@@ -1850,16 +1833,6 @@
             {m}
           </span>
         ))
-=======
-            <span
-              key={`frontendmethod-${i}`}
-              className={`badge me-1`}
-              style={{ backgroundColor: HTTP_COLORS[m] }}
-            >
-              {m}
-            </span>
-          ))
->>>>>>> fcd24499
         : [<span className="badge bg-success">ALL</span>];
 
     return (
