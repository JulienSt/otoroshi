--- conflicted
+++ resolved
@@ -447,11 +447,8 @@
       (p, i) => (p.plugin === value.id || p.config.plugin === value.id) && i + 2 === value.index
     )?.enabled;
 
-<<<<<<< HEAD
   console.log(route.plugins)
 
-=======
->>>>>>> 1d18b8bf
   return (
     <Loader loading={loading}>
       <div
