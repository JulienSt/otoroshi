--- conflicted
+++ resolved
@@ -144,13 +144,8 @@
               return (
                 <button
                   className={`btn btn-radius-25 btn-sm ${
-<<<<<<< HEAD
-                    backgroundColorFromOption ? '' : selected ? 'btn-primary' : 'btn-dark'
-                  } me-2 px-3 mb-2`}
-=======
                     backgroundColorFromOption ? '' : selected ? 'btn-info' : 'btn-dark'
                   } me-1 px-3 mb-1`}
->>>>>>> 575af09f
                   type="button"
                   key={rawOption}
                   style={style}
@@ -269,7 +264,6 @@
         style={{
           textAlign: labelColumn === 2 ? 'right' : 'left',
         }}>
-<<<<<<< HEAD
         {label.replace(/_/g, ' ')}{' '}
         {_props.help && (
           <span>
@@ -279,9 +273,6 @@
             <ReactTooltip />
           </span>
         )}
-=======
-        {label.replace(/_/g, ' ')} {help && <Help text={help} />}
->>>>>>> 575af09f
       </label>
       <div className={`col-sm-${12 - labelColumn}`}>{_props.children}</div>
     </div>
