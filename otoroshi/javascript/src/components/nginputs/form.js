--- conflicted
+++ resolved
@@ -463,7 +463,6 @@
       .filter(f => f)
       .map(n => n.split(/\.?(?=[A-Z])/).join('_').toLowerCase());
 
-<<<<<<< HEAD
     return <FormRenderer
       embedded={true}
       breadcrumb={config.breadcrumb}
@@ -479,19 +478,6 @@
       }}>
       {fields.map(subName => this.renderStepFlow(subName, config))}
     </FormRenderer>
-=======
-    return (
-      <FormRenderer
-        embedded={true}
-        rawSchema={{
-          label: isFunction(name) ? name(config) : name,
-          collapsable: true,
-          collapsed: collapsed === undefined ? false : true,
-        }}>
-        {fields.map((subName) => this.renderStepFlow(subName, config))}
-      </FormRenderer>
-    );
->>>>>>> f568973d
   }
 
   renderGridFlow({ name, fields }, config) {
@@ -510,7 +496,6 @@
     );
   }
 
-<<<<<<< HEAD
   match(test, breadcrumb) {
     return test.join('-').startsWith(breadcrumb.join('-')) ||
       breadcrumb.join('-').startsWith(test.join('-'))
@@ -519,9 +504,6 @@
   renderInlineStepFlow(name, {
     schema, value, root, path, validation, components, StepNotFound, setBreadcrumb, breadcrumb, useBreadcrumb
   }) {
-=======
-  renderInlineStepFlow(name, { schema, value, root, path, validation, components, StepNotFound }) {
->>>>>>> f568973d
     const stepSchema = schema[name];
 
     if (stepSchema) {
@@ -605,7 +587,6 @@
     const validation = root ? this.state.validation : this.props.validation;
     const path = this.props.path || [];
 
-<<<<<<< HEAD
     const config = {
       schema, value, root, path, validation, components, StepNotFound,
       setBreadcrumb: this.props.useBreadcrumb ? (!root ? this.props.setBreadcrumb : e => {
@@ -625,13 +606,6 @@
             })
           }} />
         {flow && flow.map(name => this.renderStepFlow(name, config))}
-=======
-    const config = { schema, value, root, path, validation, components, StepNotFound };
-
-    return (
-      <FormRenderer {...this.props}>
-        {flow && flow.map((name) => this.renderStepFlow(name, config))}
->>>>>>> f568973d
       </FormRenderer>
     );
   }
