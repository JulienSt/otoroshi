--- conflicted
+++ resolved
@@ -14,108 +14,6 @@
 
   return (
     <ul className="nav flex-column nav-sidebar">
-<<<<<<< HEAD
-      {props.env && !props.env.initWithNewEngine && (
-        <>
-          <li className="nav-item">
-            <h3 className="">
-              <i className="fas fa-cubes" /> Services
-            </h3>
-          </li>
-          <li className="nav-item" key="all">
-            <Link
-              to="/services"
-              className={`nav-link ${rootClassName('services')}`}
-              {...createTooltip('List all services declared in Otoroshi')}>
-              {' '}
-              All services
-            </Link>
-          </li>
-          {/*props.lines.map((line) => (
-          <li className="nav-item" key={line}>
-            <Link
-              to={`/services?env=${line}`}
-              className={`nav-link ${className(line)}`}
-              {...createTooltip(`List all services declared in Otoroshi for line ${line}`)}>
-              {' '}
-              For line {line}
-            </Link>
-          </li>
-        ))*/}
-          <li className="nav-item">
-            <Link
-              to="#"
-              onClick={props.addService}
-              className="nav-link"
-              {...createTooltip('Create a new service descriptor')}>
-              <i className="fas fa-plus" /> Add service
-            </Link>
-          </li>
-        </>
-      )}
-      <>
-        <li className="nav-item">
-          <h3 className="mt-3">
-            <i className="fas fa-road" /> Routes
-          </h3>
-        </li>
-        <li className="nav-item" key="all">
-          <Link
-            to="/routes"
-            className={`nav-link ${rootClassName('routes')}`}
-            {...createTooltip('List all routes declared in Otoroshi')}>
-            {' '}
-            All routes
-          </Link>
-        </li>
-        <li className="nav-item">
-          <Link
-            to="/routes/new?tab=informations"
-            className="nav-link"
-            {...createTooltip('Create a new route')}>
-            <i className="fas fa-plus" /> Add route
-          </Link>
-        </li>
-      </>
-      <>
-        <li className="nav-item">
-          <h3 className="mt-3">
-            <i className="fas fa-microchip" /> Backends
-          </h3>
-        </li>
-        <li className="nav-item" key="all">
-          <Link
-            to="/backends"
-            className={`nav-link ${rootClassName('backends')}`}
-            {...createTooltip('List all backends declared in Otoroshi')}>
-            {' '}
-            All backends
-          </Link>
-        </li>
-        <li className="nav-item">
-          <Link to="/backends/add" className="nav-link" {...createTooltip('Create a new backend')}>
-            <i className="fas fa-plus" /> Add backend
-          </Link>
-        </li>
-      </>
-
-      {props.env && props.env.clevercloud && (
-        <li className="nav-item">
-          <Link
-            to="/clever"
-            className={`nav-link ${rootClassName('clever')}`}
-            {...createTooltip(
-              'Create a new service descriptor based on an existing Clever Cloud application'
-            )}>
-            <i className="fas fa-plus" /> Add service from a CleverApp
-          </Link>
-        </li>
-      )}
-      <li className="nav-item">
-        <h3 className="mt-3">
-          <i className="fas fa-key" /> Apikeys
-        </h3>
-=======
       {props.env && !props.env.initWithNewEngine && <>
         <li className="nav-item mt-2">
           <Link
@@ -147,7 +45,6 @@
             <i className="fas fa-microchip" /> BACKENDS
           </h3>
         </Link>
->>>>>>> e8841da8
       </li>
       <li className="nav-item mt-2">
         <Link
