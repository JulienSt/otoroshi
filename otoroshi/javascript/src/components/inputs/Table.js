import React, { Component } from 'react';
import PropTypes from 'prop-types';
import { Form } from '.';
import { NgForm } from '../nginputs/form';
import debounce from 'lodash/debounce';
import { createTooltip } from '../../tooltips';
import ReactTable from 'react-table';
import { NgSelectRenderer } from '../nginputs';
import _ from 'lodash';

function urlTo(url) {
  window.history.replaceState({}, '', url);
}

function LoadingComponent(props) {
  return (
    <div
      className="loadingPage"
      style={{
        display:
          props.loading && props.loadingText && props.loadingText.trim().length > 0
            ? 'flex'
            : 'none',
      }}>
      {props.loadingText}
    </div>
  );
}

export class Table extends Component {
  static propTypes = {
    itemName: PropTypes.string.isRequired,
    columns: PropTypes.array.isRequired,
    fetchItems: PropTypes.func.isRequired,
    updateItem: PropTypes.func,
    deleteItem: PropTypes.func,
    createItem: PropTypes.func,
    navigateTo: PropTypes.func,
    stayAfterSave: PropTypes.bool.isRequired,
    showActions: PropTypes.bool.isRequired,
    showLink: PropTypes.bool.isRequired,
    formSchema: PropTypes.object,
    formFlow: PropTypes.array,
    extractKey: PropTypes.func.isRequired,
    defaultValue: PropTypes.func,
    rowNavigation: PropTypes.bool.isRequired,
  };

  static defaultProps = {
    rowNavigation: false,
    stayAfterSave: false,
    pageSize: 15,
  };

  state = {
    items: [],
    pages: 1,
    showAddForm: false,
    showEditForm: false,
    loading: false,
    hasError: false,
    rowsPerPage: this.props.pageSize || 15,
    page: 0,
  };

  tableRef = React.createRef();

  componentDidMount() {
    this.registerSizeChanges();

    this.setPlaceholders();

    if (this.props.injectTable) {
      this.props.injectTable(this);
    }
    this.readRoute();
  }

  registerSizeChanges = () => {
    this.sizeListener = debounce((e) => {
      this.forceUpdate();
      this.setPlaceholders();
    }, 400);
    window.addEventListener('resize', this.sizeListener);
  };

  componentWillUnmount() {
    window.removeEventListener('resize', this.sizeListener);
    this.unmountShortcuts();
  }

  componentDidCatch(err, info) {
    this.setState({ hasError: true });
    console.log('Table has error', err, info);
  }

  setPlaceholders = () => {
    [...document.querySelectorAll('.rt-table input[type=text]')].map((r) =>
      r.setAttribute('placeholder', 'Search ...')
    );
  };

  readRoute = () => {
    if (this.props.parentProps.params.taction) {
      const action = this.props.parentProps.params.taction;
      if (action === 'add') {
        this.showAddForm();
      } else if (action === 'edit') {
        const item = this.props.parentProps.params.titem;
        this.props.fetchItems().then((res) => {
          //console.log(this.props.parentProps.params);
          // console.log(res)
          // console.log('here')

          let row = [];
          if (typeof res === 'object' && res !== null && !Array.isArray(res) && res.data)
            row = res.data.filter((d) => this.props.extractKey(d) === item)[0];
          else row = res.filter((d) => this.props.extractKey(d) === item)[0];
          this.showEditForm(null, row);
        });
      }
    }
  };

  mountShortcuts = () => {
    document.body.addEventListener('keydown', this.saveShortcut);
  };

  unmountShortcuts = () => {
    document.body.removeEventListener('keydown', this.saveShortcut);
  };

  saveShortcut = (e) => {
    if (e.keyCode === 83 && (e.ctrlKey || e.metaKey)) {
      e.preventDefault();
      if (this.state.showEditForm) {
        this.updateItem();
      }
      if (this.state.showAddForm) {
        this.createItem();
      }
    }
  };

  update = debounce((paginationState = {}) => {
    this.setState({ loading: true });

    const page = paginationState.page !== undefined ? paginationState.page : this.state.page;
    return (this.state.showAddForm || this.state.showEditForm
      ? this.props.fetchItems()
      : this.props.fetchItems({
        ...paginationState,
        pageSize: this.state.rowsPerPage,
        page: page + 1,
      })
    ).then((rawItems) => {
      if (Array.isArray(rawItems)) {
        this.setState({
          items: rawItems,
          loading: false,
          page,
        });
      } else {
        this.setState({
          items: rawItems.data,
          pages: rawItems.pages,
          loading: false,
          page,
        });
      }
    });
  }, 200);

  gotoItem = (e, item) => {
    if (e && e.preventDefault) e.preventDefault();
    this.props.navigateTo(item);
  };

  closeAddForm = (e) => {
    if (e && e.preventDefault) e.preventDefault();
    this.unmountShortcuts();
    if (this.props.parentProps.setTitle) {
      this.props.parentProps.setTitle(
        this.props.defaultTitle,
        this.updateItemAndStay,
        this.state.currentItem
      );
    }
    this.setState({ currentItem: null, showAddForm: false });
    this.update();
    urlTo(`/bo/dashboard/${this.props.selfUrl}`);
  };

  showAddForm = (e) => {
    if (e && e.preventDefault) e.preventDefault();
    this.mountShortcuts();

    urlTo(`/bo/dashboard/${this.props.selfUrl}/add`);
    const defVal = this.props.defaultValue();

    if (this.props.parentProps.setTitle) {
      this.props.parentProps.setTitle(
        `Create a new ${this.props.itemName}`,
        this.updateItemAndStay,
        defVal
      );
    }

    if (defVal.then) {
      defVal.then((v) => this.setState({ currentItem: v, showAddForm: true }));
    } else {
      this.setState({ currentItem: defVal, showAddForm: true });
    }
  };

  closeEditForm = (e) => {
    if (e && e.preventDefault) e.preventDefault();
    this.unmountShortcuts();
    if (this.props.parentProps.setTitle) {
      this.props.parentProps.setTitle(this.props.defaultTitle, this.updateItemAndStay, null);
    }
    this.setState({ currentItem: null, showEditForm: false });
    this.update();
    urlTo(`/bo/dashboard/${this.props.selfUrl}`);
  };

  showEditForm = (e, item) => {
    if (e && e.preventDefault) e.preventDefault();
    this.mountShortcuts();

    let routeTo = `/bo/dashboard/${this.props.selfUrl}/edit/${this.props.extractKey(item)}`;

    if (this.props.rawEditUrl) {
      routeTo = `/bo/dashboard/${this.props.selfUrl}/${this.props.extractKey(item)}`;
    }

    // console.log(window.location.pathname, routeTo);
    if (window.location.pathname !== routeTo) {
      window.location.href = routeTo;
    } else {
      if (this.props.parentProps.setTitle) {
        this.props.parentProps.setTitle(
          `Update a ${this.props.itemName}`,
          this.updateItemAndStay,
          item
        );
      }
      this.setState({ currentItem: item, showEditForm: true });
    }
  };

  deleteItem = (e, item) => {
    if (e && e.preventDefault) e.preventDefault();
    console.log();
    window.newConfirm('Are you sure you want to delete that item ?').then((ok) => {
      if (ok) {
        this.props
          .deleteItem(item)
          .then(() => {
            const state = this.tableRef?.current?.state || {};
            const page = state.page || 0;

            return this.props.fetchItems({
              filtered: state.filtered,
              sorted: state.sorted,
              pageSize: this.state.rowsPerPage,
              page: page + 1,
            });
          })
          .then((res) => {
            const isPaginate =
              typeof res === 'object' && res !== null && !Array.isArray(res) && res.data;
            urlTo(`/bo/dashboard/${this.props.selfUrl}`);
            this.setState({
              items: isPaginate ? res.data : res,
              showEditForm: false,
              showAddForm: false,
            });
          });
      }
    });
  };

  createItem = (e) => {
    if (e && e.preventDefault) e.preventDefault();
    this.props
      .createItem(this.state.currentItem)
      .then(() => {
        return this.props.fetchItems();
      })
      .then((res) => {
        const isPaginate =
          typeof res === 'object' && res !== null && !Array.isArray(res) && res.data;
        urlTo(`/bo/dashboard/${this.props.selfUrl}`);
        this.setState({ items: isPaginate ? res.data : res, showAddForm: false });
      });
  };

  createItemAndStay = (e) => {
    if (e && e.preventDefault) e.preventDefault();
    this.props.createItem(this.state.currentItem).then(() => {
      urlTo(
        `/bo/dashboard/${this.props.selfUrl}/edit/${this.props.extractKey(this.state.currentItem)}`
      );
      this.setState({ showAddForm: false, showEditForm: true });
    });
  };

  updateItem = (e) => {
    if (e && e.preventDefault) e.preventDefault();
    this.props
      .updateItem(this.state.currentItem)
      .then(() => {
        return this.props.fetchItems();
      })
      .then((res) => {
        const isPaginate =
          typeof res === 'object' && res !== null && !Array.isArray(res) && res.data;
        this.setState({ items: isPaginate ? res.data : res, showEditForm: false });
      });
  };

  updateItemAndStay = (e) => {
    if (e && e.preventDefault) {
      e.preventDefault();
    }
    return this.props.updateItem(this.state.currentItem);
  };

  exportJson = (e) => {
    if (e && e.preventDefault) e.preventDefault();
    const name = (this.state.currentItem.name || this.state.currentItem.clientName)
      .replace(/ /g, '-')
      .replace(/\(/g, '')
      .replace(/\)/g, '')
      .replace(/\./g, '')
      .toLowerCase();
    const itemName = this.props.itemName
      .replace(/ /g, '-')
      .replace(/\(/g, '')
      .replace(/\)/g, '')
      .replace(/\./g, '')
      .toLowerCase();
    const json = JSON.stringify(
      { ...this.state.currentItem, kind: this.props.kubernetesKind },
      null,
      2
    );
    const blob = new Blob([json], { type: 'application/json' });
    const url = URL.createObjectURL(blob);
    const a = document.createElement('a');
    a.id = String(Date.now());
    a.style.display = 'none';
    a.download = `${itemName}-${name}-${Date.now()}.json`;
    a.href = url;
    document.body.appendChild(a);
    a.click();
    setTimeout(() => document.body.removeChild(a), 300);
  };

  isAnObject = (variable) =>
    typeof variable === 'object' && !Array.isArray(variable) && variable !== null;

  actualFlow = () => {
    if (_.isFunction(this.props.formFlow)) {
      return this.props.formFlow(this.state.currentItem);
    } else {
      return this.props.formFlow;
    }
  };

  exportYaml = (e) => {
    if (e && e.preventDefault) e.preventDefault();
    const name = (this.state.currentItem.name || this.state.currentItem.clientName)
      .replace(/ /g, '-')
      .replace(/\(/g, '')
      .replace(/\)/g, '')
      .toLowerCase();
    const itemName = this.props.itemName
      .replace(/ /g, '-')
      .replace(/\(/g, '')
      .replace(/\)/g, '')
      .toLowerCase();
    /*
    // const json = YAML.stringify({
      apiVersion: 'proxy.otoroshi.io/v1',
      kind: this.props.kubernetesKind,
      metadata: {
        name,
      },
      spec: this.state.currentItem,
    });
    */

    fetch('/bo/api/json_to_yaml', {
      method: 'POST',
      headers: {
        'Content-Type': 'application/json',
      },
      body: JSON.stringify({
        apiVersion: 'proxy.otoroshi.io/v1',
        kind: this.props.kubernetesKind,
        metadata: {
          name,
        },
        spec: this.state.currentItem,
      }),
    })
      .then((r) => r.text())
      .then((yaml) => {
        const blob = new Blob([yaml], { type: 'application/yaml' });
        const url = URL.createObjectURL(blob);
        const a = document.createElement('a');
        a.id = String(Date.now());
        a.style.display = 'none';
        a.download = `${itemName}-${name}-${Date.now()}.yaml`;
        a.href = url;
        document.body.appendChild(a);
        a.click();
        setTimeout(() => document.body.removeChild(a), 300);
      });
  };

  render() {
    if (this.state.hasError) {
      return <h3>Something went wrong !!!</h3>;
    }
    const windowWidth = window.innerWidth;
    const columns = this.props.columns.map((c) => {
      return {
        Header: c.title,
        id: c.filterId || c.title,
        headerStyle: c.style,
        width: c.style && c.style.width ? c.style.width : undefined,
        style: { ...c.style, height: 30 },
        sortable: !c.notSortable,
        filterable: !c.notFilterable,
        sortMethod: c.sortMethod,
        accessor: (d) => (c.content ? c.content(d) : d),
        // Filter: (d) => {
        //   return <input
        //     type="text"
        //     id={`input-${c.title}`}
        //     className="form-control input-sm"
        //     value={d.filter ? d.filter.value : ''}
        //     onChange={(e) => {
        //       d.onChange(e.target.value)
        //     }}
        //     placeholder="Search ..."
        //   />
        // },
        Cell:
          c.Cell ||
          ((r) => {
            const value = r.value;
            const original = r.original;
            return c.cell ? (
              c.cell(value, original, this)
            ) : (
              <div
                onClick={(e) => {
                  if (this.props.rowNavigation) {
                    if (e.metaKey) {
                      if (this.props.itemUrl) {
                        const a = document.createElement('a');
                        a.setAttribute('target', '_blank');
                        a.setAttribute('href', this.props.itemUrl(original));
                        a.click();
                      }
                    } else {
                      this.gotoItem(e, original);
                    }
                  }
                }}
                style={{ cursor: 'pointer', width: '100%' }}>
                {c.wrappedCell ? c.wrappedCell(value, original, this) : value}
              </div>
            );
          }),
      };
    });

    if (this.props.showActions) {
      columns.push({
        Header: 'Actions',
        id: 'actions',
        minWidth: 160,
        maxWidth: 160,
        style: { textAlign: 'center' },
        filterable: false,
        sortable: false,
        accessor: (item) => (
          <div style={{ textAlign: 'center' }}>
            <div className="displayGroupBtn">
              <button
                type="button"
                className="btn btn-sm btn-success"
                {...createTooltip(`Edit this ${this.props.itemName}`, 'top', true)}
                onClick={(e) =>
                  this.props.navigateOnEdit
                    ? this.props.navigateOnEdit(item)
                    : this.showEditForm(e, item)
                }>
                <i className="fas fa-pencil-alt" />
              </button>
              {this.props.showLink && (
                <a
                  className="btn btn-sm btn-primary"
                  {...createTooltip(`Open this ${this.props.itemName}`, 'top', true)}
                  href={`${this.props.itemUrl(item)}`}
                  _onClick={(e) => this.gotoItem(e, item)}>
                  <i className="fas fa-link" />
                </a>
              )}
              {this.props.displayTrash && this.props.displayTrash(item) && (
                <button
                  type="button"
                  className="btn btn-sm btn-danger"
                  disabled
                  {...createTooltip(`Delete this ${this.props.itemName}`, 'top', true)}>
                  <i className="fas fa-trash" />
                </button>
              )}
              {this.props.displayTrash && !this.props.displayTrash(item) && (
                <button
                  type="button"
                  className="btn btn-sm btn-danger"
                  onClick={(e) => this.deleteItem(e, item)}
                  {...createTooltip(`Delete this ${this.props.itemName}`, 'top', true)}>
                  <i className="fas fa-trash" />
                </button>
              )}
              {!this.props.displayTrash && (
                <button
                  type="button"
                  className="btn btn-sm btn-danger"
                  {...createTooltip(`Delete this ${this.props.itemName}`, 'top', true)}
                  onClick={(e) => this.deleteItem(e, item)}>
                  <i className="fas fa-trash" />
                </button>
              )}
            </div>
          </div>
        ),
      });
    }

    // console.log(this.state)

    return (
      <div>
        {!this.state.showEditForm && !this.state.showAddForm && (
          <div>
            <div className="row" style={{ marginBottom: 10, marginTop: 2 }}>
              <div className="col-md-12">
                <button
                  type="button"
                  className="btn btn-primary"
                  {...createTooltip('Reload the current table')}
                  onClick={this.update}>
                  <span className="fas fa-sync" />
                </button>
                {this.props.showActions && !this.props.hideAddItemAction && (
                  <button
                    type="button"
                    className="btn btn-primary"
                    style={{ marginLeft: 10 }}
                    onClick={this.showAddForm}
                    {...createTooltip(`Create a new ${this.props.itemName}`)}>
                    <span className="fas fa-plus-circle" /> Add item
                  </button>
                )}
                {this.props.injectTopBar && this.props.injectTopBar()}
              </div>
            </div>
            <div className="rrow" style={{ position: 'relative' }}>
              <ReactTable
                style={{
                  border: "none"
                }}
                ref={this.tableRef}
                className="fulltable -striped -highlight"
                manual
                pages={this.state.pages}
                data={this.state.items}
                loading={this.state.loading}
                defaultPageSize={this.state.rowsPerPage}
                filterable={true}
                filterAll={true}
                defaultSorted={[
                  {
                    id: this.props.defaultSort || this.props.columns[0].title,
                    desc: this.props.defaultSortDesc || false,
                  },
                ]}
                defaultFiltered={
                  this.props.search
                    ? [{ id: this.props.columns[0].title, value: this.props.search }]
                    : []
                }
                onFetchData={(state, instance) => {
                  // console.log(state, instance)
                  // console.log('onFetchData')
                  this.update(state);
                }}
                onFilteredChange={(column, value) => {
                  // console.log('onFilteredChange')
                  if (this.state.lastFocus) document.getElementById(this.state.lastFocus)?.focus();
                }}
                columns={columns}
                LoadingComponent={LoadingComponent}
                defaultFilterMethod={(filter, row, column) => {
                  const id = filter.pivotId || filter.id;
                  if (row[id] !== undefined) {
                    const value = String(row[id]);
                    return value.toLowerCase().indexOf(filter.value.toLowerCase()) > -1;
                  } else {
                    return true;
                  }
                }}
              />
              {!!!window.location.pathname.match(/routes\/([^\s]+)\/events/) && (
                <div
                  className="d-flex align-items-center"
                  style={{
                    position: 'absolute',
                    bottom: 0,
                    left: 0,
                    padding: '6px',
                  }}>
                  <p className="m-0 me-2">Rows per page</p>
                  <div style={{ minWidth: '80px' }}>
                    <NgSelectRenderer
                      id="rows-per-page"
                      value={this.state.rowsPerPage}
                      label={' '}
                      ngOptions={{ spread: true }}
                      onChange={(rowsPerPage) => this.setState({ rowsPerPage }, this.update)}
                      options={[5, 15, 20, 50, 100]}
                    />
                  </div>
                </div>
              )}
            </div>
          </div>
        )}
        {this.state.showAddForm && (
          <div className="" role="dialog">
            {this.props.formComponent && (
              <>
                {this.props.injectToolbar
                  ? this.props.injectToolbar(this.state, (s) => this.setState(s))
                  : null}
                <form
                  className="form-horizontal"
                  style={{ paddingTop: '30px', ...this.props.style }}>
                  {React.createElement(this.props.formComponent, {
                    showAdvancedForm: true,
                    //this.state.showAdvancedForm, // advanced view in creation mode
                    onChange: (currentItem) => {
                      this.setState({ currentItem });

                      if (this.props.parentProps.setTitle)
                        this.props.parentProps.setTitle(
                          `Create a new ${this.props.itemName}`,
                          this.updateItemAndStay,
                          this.state.currentItem
                        );
                    },
                    value: this.state.currentItem,
                    ...(this.props.formPassProps || {}),
                  })}
                </form>
                {this.props.hideAllActions && (
                  <div className="mt-3">
                    {this.props.injectBottomBar &&
                      this.props.injectBottomBar({
                        buttons: (
                          <button
                            type="button"
                            className="btn btn-sm btn-primary me-1"
                            onClick={this.createItem}>
                            <i className="fas fa-hdd" /> Create {this.props.itemName}
                          </button>
                        ),
                        closeEditForm: this.closeAddForm,
                        state: this.state,
                        setState: (v) => this.setState(v),
                      })}
                  </div>
                )}
              </>
            )}
            {this.props.formFunction && [
              this.props.injectToolbar
                ? this.props.injectToolbar(this.state, (s) => this.setState(s))
                : null,
              this.props.formFunction({
                value: this.state.currentItem,
                onChange: (currentItem) => this.setState({ currentItem }),
                flow: this.props.formFlow,
                schema: this.props.formSchema,
              }),
            ]}
            {!this.props.formComponent &&
              !this.props.formFunction &&
<<<<<<< HEAD
              ((Array.isArray(this.props.formFlow) && this.props.formFlow.find((item) => this.isAnObject(item))) ? (
=======
              (this.actualFlow().find((item) => this.isAnObject(item)) ? (
>>>>>>> 8df73bf9
                <NgForm
                  value={this.state.currentItem}
                  onChange={(currentItem) => this.setState({ currentItem })}
                  flow={this.props.formFlow}
                  schema={this.props.formSchema}
                />
              ) : (
                <Form
                  value={this.state.currentItem}
                  onChange={(currentItem) => this.setState({ currentItem })}
                  flow={this.props.formFlow}
                  schema={this.props.formSchema}
                />
              ))}
            <hr />
            {!this.props.hideAllActions && (
              <>
                <div className="displayGroupBtn float-end">
                  <button type="button" className="btn btn-danger" onClick={this.closeAddForm}>
                    Cancel
                  </button>
                  {this.props.stayAfterSave && (
                    <button
                      type="button"
                      className="btn btn-primary"
                      onClick={this.createItemAndStay}>
                      <i className="fas fa-hdd" /> Create and stay on this {this.props.itemName}
                    </button>
                  )}
                  <button type="button" className="btn btn-primary" onClick={this.createItem}>
                    <i className="fas fa-hdd" /> Create {this.props.itemName}
                  </button>
                </div>
              </>
            )}
          </div>
        )}
        {this.state.showEditForm && (
          <div className="" role="dialog">
            {this.props.formComponent && [
              this.props.injectToolbar
                ? this.props.injectToolbar(this.state, (s) => this.setState(s))
                : null,
              <form className="form-horizontal" style={{ paddingTop: '30px', ...this.props.style }}>
                {React.createElement(this.props.formComponent, {
                  onChange: (currentItem) => {
                    this.setState({ currentItem });

                    if (this.props.parentProps.setTitle)
                      this.props.parentProps.setTitle(
                        `Update a ${this.props.itemName}`,
                        this.updateItemAndStay,
                        this.state.currentItem
                      );
                  },
                  value: this.state.currentItem,
                  showAdvancedForm: this.state.showAdvancedForm,
                  ...(this.props.formPassProps || {}),
                })}
              </form>,
            ]}
            {this.props.formFunction && [
              this.props.injectToolbar
                ? this.props.injectToolbar(this.state, (s) => this.setState(s))
                : null,
              this.props.formFunction({
                value: this.state.currentItem,
                onChange: (currentItem) => this.setState({ currentItem }),
                flow: this.props.formFlow,
                schema: this.props.formSchema,
              }),
            ]}
            {!this.props.formComponent &&
              !this.props.formFunction &&
<<<<<<< HEAD
              ((Array.isArray(this.props.formFlow) && this.props.formFlow.find((item) => this.isAnObject(item))) ? (
=======
              (this.actualFlow().find((item) => this.isAnObject(item)) ? (
>>>>>>> 8df73bf9
                <NgForm
                  value={this.state.currentItem}
                  onChange={(currentItem) => this.setState({ currentItem })}
                  flow={this.props.formFlow}
                  schema={this.props.formSchema}
                />
              ) : (
                <Form
                  value={this.state.currentItem}
                  onChange={(currentItem) => this.setState({ currentItem })}
                  flow={this.props.formFlow}
                  schema={this.props.formSchema}
                />
              ))}
            <hr />
            <div className="displayGroupBtn float-end">
              {this.props.export && (
                <>
                  <button
                    onClick={this.exportJson}
                    type="button"
                    className="btn btn-primary"
                    title="Export as json">
                    <i className="glyphicon glyphicon-export" /> JSON
                  </button>
                  <button
                    onClick={this.exportYaml}
                    type="button"
                    className="btn btn-primary"
                    title="Export as yaml">
                    <i className="glyphicon glyphicon-export" /> YAML
                  </button>
                </>
              )}
              {this.props.displayTrash && this.props.displayTrash(this.state.currentItem) && (
                <button
                  type="button"
                  className="btn btn-danger"
                  title="Delete current item"
                  disabled>
                  <i className="fas fa-trash" /> Delete
                </button>
              )}
              {this.props.displayTrash && !this.props.displayTrash(this.state.currentItem) && (
                <button
                  type="button"
                  className="btn btn-danger"
                  title="Delete current item"
                  onClick={(e) => this.deleteItem(e, this.state.currentItem)}>
                  <i className="fas fa-trash" /> Delete
                </button>
              )}
              {!this.props.displayTrash && !this.props.newForm && (
                <button
                  type="button"
                  className="btn btn-danger"
                  title="Delete current item"
                  onClick={(e) => this.deleteItem(e, this.state.currentItem)}>
                  <i className="fas fa-trash" /> Delete
                </button>
              )}
              {!this.props.newForm && (
                <button type="button" className="btn btn-danger" onClick={this.closeEditForm}>
                  <i className="fas fa-times" /> Cancel
                </button>
              )}
              {this.props.stayAfterSave && !this.props.newForm && (
                <button type="button" className="btn btn-success" onClick={this.updateItemAndStay}>
                  <i className="fas fa-hdd" /> Update and stay on this {this.props.itemName}
                </button>
              )}
              {!this.props.newForm && (
                <button type="button" className="btn btn-success" onClick={this.updateItem}>
                  <i className="fas fa-hdd" /> Update {this.props.itemName}
                </button>
              )}

              {this.props.injectBottomBar &&
                this.props.injectBottomBar({
                  closeEditForm: this.closeEditForm,
                  state: this.state,
                  setState: (v) => this.setState(v),
                })}
            </div>
          </div>
        )}
      </div>
    );
  }
}<|MERGE_RESOLUTION|>--- conflicted
+++ resolved
@@ -704,11 +704,7 @@
             ]}
             {!this.props.formComponent &&
               !this.props.formFunction &&
-<<<<<<< HEAD
               ((Array.isArray(this.props.formFlow) && this.props.formFlow.find((item) => this.isAnObject(item))) ? (
-=======
-              (this.actualFlow().find((item) => this.isAnObject(item)) ? (
->>>>>>> 8df73bf9
                 <NgForm
                   value={this.state.currentItem}
                   onChange={(currentItem) => this.setState({ currentItem })}
@@ -783,11 +779,7 @@
             ]}
             {!this.props.formComponent &&
               !this.props.formFunction &&
-<<<<<<< HEAD
               ((Array.isArray(this.props.formFlow) && this.props.formFlow.find((item) => this.isAnObject(item))) ? (
-=======
-              (this.actualFlow().find((item) => this.isAnObject(item)) ? (
->>>>>>> 8df73bf9
                 <NgForm
                   value={this.state.currentItem}
                   onChange={(currentItem) => this.setState({ currentItem })}
