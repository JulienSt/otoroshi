--- conflicted
+++ resolved
@@ -46,11 +46,8 @@
 import RouteDesignerPage from '../pages/RouteDesigner';
 import { BackendsPage } from '../pages/BackendsPage';
 import { MetricsPage } from '../pages/MetricsPage';
-<<<<<<< HEAD
 import { AtomicDesignPage } from '../pages/AtomicDesignPage';
-=======
 import { FeaturesPage } from '../pages/FeaturesPage';
->>>>>>> 575af09f
 
 import { TopBar } from '../components/TopBar';
 import { ReloadNewVersion } from '../components/ReloadNewVersion';
@@ -165,13 +162,7 @@
               <div className="sidebar-container">
                 <div className="sidebar-content">
                   {this.state.env && <GlobalTenantSelector env={this.state.env} />}
-<<<<<<< HEAD
                   <ul className="nav flex-column sidebar-bloc">
-=======
-                  <ul
-                    className="nav flex-column nav-sidebar no-margin-left"
-                    style={{ marginBottom: 30 }}>
->>>>>>> 575af09f
                     <li>
                       <h2 className="m-0">
                         <Link
