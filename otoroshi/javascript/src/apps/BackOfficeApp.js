--- conflicted
+++ resolved
@@ -270,15 +270,10 @@
           <div style={{ height: 'calc(100vh - 52px)', overflow: 'hidden' }}>
             <div className="d-flex" style={{ position: 'relative' }}>
               <div
-<<<<<<< HEAD
                 className={`sidebar ${!this.state.openedSidebar ? 'sidebar--closed' : ''
                   }`}
                 id='sidebar'
               >
-=======
-                className={`sidebar ${!this.state.openedSidebar ? 'sidebar--closed' : ''}`}
-                id="sidebar">
->>>>>>> 88b5f7c0
                 <i
                   className={`fas fa-chevron-${this.state.openedSidebar ? 'left' : 'right'
                     } sidebar-toggle`}
@@ -294,12 +289,8 @@
                   }}
                 />
                 <div
-<<<<<<< HEAD
                   className={`sidebar-content ${this.state.openedSidebar ? 'ps-2' : ''
                     }`}
-=======
-                  className={`sidebar-content ${this.state.openedSidebar ? 'ps-2' : ''}`}
->>>>>>> 88b5f7c0
                   style={{
                     alignItems: this.state.openedSidebar ? 'flex-start' : 'center',
                   }}>
@@ -312,7 +303,6 @@
                   )}
                   <ul className="nav flex-column nav-sidebar mt-3">
                     <li
-<<<<<<< HEAD
                       className={`nav-item mt-0 ${this.state.openedSidebar ? 'nav-item--open' : ''
                         }`}>
                       <Link
@@ -324,17 +314,6 @@
                         {...createTooltip(
                           'Home dashboard of Otoroshi displaying global metrics'
                         )}
-=======
-                      className={`nav-item mt-0 ${
-                        this.state.openedSidebar ? 'nav-item--open' : ''
-                      }`}>
-                      <Link
-                        to="/"
-                        className={`nav-link ${
-                          window.location.pathname === '/bo/dashboard/' ? 'active' : ''
-                        }`}
-                        {...createTooltip('Home dashboard of Otoroshi displaying global metrics')}
->>>>>>> 88b5f7c0
                         onClick={() => {
                           DynamicTitle.setContent(null);
                           DynamicSidebar.setContent(null);
@@ -358,14 +337,9 @@
                     {this.state.env && (
                       <span onClick={(e) => (window.location = '/bo/dashboard/snowmonkey')}>
                         {this.state.env.snowMonkeyRunning &&
-<<<<<<< HEAD
                           window.location.pathname !==
                           '/bo/dashboard/snowmonkey' && (
                             <div className='screen'>
-=======
-                          window.location.pathname !== '/bo/dashboard/snowmonkey' && (
-                            <div className="screen">
->>>>>>> 88b5f7c0
                               <p>Snow monkey is running...</p>
                             </div>
                           )}
@@ -375,11 +349,7 @@
                 </div>
               </div>
               <div className="flex-fill px-3">
-<<<<<<< HEAD
                 <div className={classes.join(' ')} id="content-scroll-container">
-=======
-                <div className={classes.join(' ')}>
->>>>>>> 88b5f7c0
                   <DynamicTitle />
                   {!this.state.catchedError && (
                     <Switch>
@@ -987,16 +957,11 @@
     }
 
     return (
-<<<<<<< HEAD
       <ul className='nav flex-column nav-sidebar mt-3'>
         <li
           className={`nav-item mt-0 ${this.props.openedSidebar ? 'nav-item--open' : ''
             }`}
         >
-=======
-      <ul className="nav flex-column nav-sidebar mt-3">
-        <li className={`nav-item mt-0 ${this.props.openedSidebar ? 'nav-item--open' : ''}`}>
->>>>>>> 88b5f7c0
           <a
             className="nav-link"
             data-toggle="tooltip"
