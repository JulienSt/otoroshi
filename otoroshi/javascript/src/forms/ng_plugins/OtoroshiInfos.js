--- conflicted
+++ resolved
@@ -190,19 +190,6 @@
           },
         },
         certId: {
-<<<<<<< HEAD
-          // type: 'array-select',
-          // help: 'The keypair used to sign/verify token',
-          // props: {
-          //   label: 'Certificates',
-          //   optionsFrom: '/bo/api/proxy/api/certificates',
-          //   optionsTransformer: {
-          //     label: 'name',
-          //     value: 'id',
-          //   },
-          // },
-=======
->>>>>>> 3f16c4f7
           type: 'select',
           label: 'Cert. id',
           props: {
