# Events and analytics

<<<<<<< HEAD
Otoroshi is a solution fully traced : calls to services or any access to UI generate logs.

## Events

* Analytics event
* Gateway event
* TCP event
* Healthcheck event

## Alerts 

* `MaxConcurrentRequestReachedAlert`: happening when the handled requests number are greater than the limit of concurrent requests indicated in the global configuration of Otoroshi
* `CircuitBreakerOpenedAlert`: happening when the circuit breaker pass from closed to opened
* `CircuitBreakerClosedAlert`: happening when the circuit breaker pass from opened to closed
* `SessionDiscardedAlert`: send when an admin discarded an admin sessions
* `SessionsDiscardedAlert`: send when an admin discarded all admin sessions
* `PanicModeAlert`: send when panic mode is enabled
* `OtoroshiExportAlert`: send when otoroshi global configuration is exported
* `U2FAdminDeletedAlert`: send when an admin has deleted an other admin user
* `BlackListedBackOfficeUserAlert`: send when a blacklisted user has tried to acccess to the UI
* `AdminLoggedInAlert`: send when an user admin has logged to the UI
* `AdminFirstLogin`: send when an user admin has successfully logged to the UI for the first time
* `AdminLoggedOutAlert`: send when an user admin has logged out from Otoroshi
* `GlobalConfigModification`: send when an user amdin has changed the global configuration of Otoroshi
* `RevokedApiKeyUsageAlert`: send when an user admin has revoked an apikey
* `ServiceGroupCreatedAlert`: send when an user admin has created a service group
* `ServiceGroupUpdatedAlert`: send when an user admin has updated a service group
* `ServiceGroupDeletedAlert`: send when an user admin has deleted a service group
* `ServiceCreatedAlert`: send when an user admin has created a tcp service
* `ServiceUpdatedAlert`: send when an user admin has updated a tcp service
* `ServiceDeletedAlert`: send when an user admin has deleted a tcp service
* `ApiKeyCreatedAlert`: send when an user admin has crated a new apikey
* `ApiKeyUpdatedAlert`: send when an user admin has updated a new apikey
* `ApiKeyDeletedAlert`: send when an user admin has deleted a new apikey
=======
@@@ note
TODO: This section is being written, thanks for your patience :)
@@@

- [ ] kind of events
- [ ] event log
- [ ] alerts
- [ ] audit
- [ ] global metrics
- [ ] monitoring services
>>>>>>> 00ce7775
<|MERGE_RESOLUTION|>--- conflicted
+++ resolved
@@ -1,7 +1,10 @@
 # Events and analytics
 
-<<<<<<< HEAD
-Otoroshi is a solution fully traced : calls to services or any access to UI generate logs.
+Otoroshi is a solution fully traced : calls to services, access to UI, creation of resources, etc.
+
+@@@ warning
+You have to use [Elastic](https://www.elastic.co) to enable analytics features in Otoroshi
+@@@
 
 ## Events
 
@@ -9,6 +12,14 @@
 * Gateway event
 * TCP event
 * Healthcheck event
+
+## Event log
+
+Otoroshi can read his own exported events from an Elasticsearch instance, set up in the danger zone. Theses events are available from the UI, at the following route: `https://xxxxx/bo/dashboard/events`.
+
+The `Global events` page display all events of **GatewayEvent** type. This page is a way to quickly read an interval of events and can be used in addition of a Kibana instance.
+
+For each event, a list of information will be displayed and an additional button `content` to watch the full content of the event, at the JSON format. 
 
 ## Alerts 
 
@@ -35,15 +46,123 @@
 * `ApiKeyCreatedAlert`: send when an user admin has crated a new apikey
 * `ApiKeyUpdatedAlert`: send when an user admin has updated a new apikey
 * `ApiKeyDeletedAlert`: send when an user admin has deleted a new apikey
-=======
-@@@ note
-TODO: This section is being written, thanks for your patience :)
+
+## Audit
+
+With Otoroshi, any admin action and any sucpicious/alert action is recorded. These records are stored in Otoroshi’s datastore (only the last n records, defined by the app.events.maxSize config key). All the records can be send through the analytics mechanism (WebHook, Kafka, Elastic) for external and/or further usage. We recommand sending away those records for security reasons.
+
+Otoroshi keep the following list of information for each executed action:
+
+* `Date`: moment of the action
+* `User`: name of the owner
+* `From`: IP of the concerned user
+* `Action`: action performed by the person. The possible actions are:
+
+    * `ACCESS_APIKEY`: User accessed a apikey
+    * `ACCESS_ALL_APIKEYS`: User accessed all apikeys
+    * `CREATE_APIKEY`: User created a apikey
+    * `UPDATE_APIKEY`: User updated a apikey
+    * `DELETE_APIKEY`: User deleted a apikey
+    * `ACCESS_AUTH_MODULE`: User accessed an Auth. module
+    * `ACCESS_ALL_AUTH_MODULES`: User accessed all Auth. modules
+    * `CREATE_AUTH_MODULE`: User created an Auth. module
+    * `UPDATE_AUTH_MODULE`: User updated an Auth. module
+    * `DELETE_AUTH_MODULE`: User deleted an Auth. module
+    * `ACCESS_CERTIFICATE`: User accessed a certificate
+    * `ACCESS_ALL_CERTIFICATES`: User accessed all certificates
+    * `CREATE_CERTIFICATE`: User created a certificate
+    * `UPDATE_CERTIFICATE`: User updated a certificate
+    * `DELETE_CERTIFICATE`: User deleted a certificate
+    * `ACCESS_CLIENT_CERT_VALIDATOR`: User accessed a client cert. validator
+    * `ACCESS_ALL_CLIENT_CERT_VALIDATORS`: User accessed all client cert. validators
+    * `CREATE_CLIENT_CERT_VALIDATOR`: User created a client cert. validator
+    * `UPDATE_CLIENT_CERT_VALIDATOR`: User updated a client cert. validator
+    * `DELETE_CLIENT_CERT_VALIDATOR`: User deleted a client cert. validator
+    * `ACCESS_DATA_EXPORTER_CONFIG`: User accessed a data exporter config
+    * `ACCESS_ALL_DATA_EXPORTER_CONFIG`: User accessed all data exporter config
+    * `CREATE_DATA_EXPORTER_CONFIG`: User created a data exporter config
+    * `UPDATE_DATA_EXPORTER_CONFIG`: User updated a data exporter config
+    * `DELETE_DATA_EXPORTER_CONFIG`: User deleted a data exporter config
+    * `ACCESS_GLOBAL_JWT_VERIFIER`: User accessed a global jwt verifier
+    * `ACCESS_ALL_GLOBAL_JWT_VERIFIERS`: User accessed all global jwt verifiers
+    * `CREATE_GLOBAL_JWT_VERIFIER`: User created a global jwt verifier
+    * `UPDATE_GLOBAL_JWT_VERIFIER`: User updated a global jwt verifier
+    * `DELETE_GLOBAL_JWT_VERIFIER`: User deleted a global jwt verifier
+    * `ACCESS_SCRIPT`: User accessed a script
+    * `ACCESS_ALL_SCRIPTS`: User accessed all scripts
+    * `CREATE_SCRIPT`: User created a script
+    * `UPDATE_SCRIPT`: User updated a script
+    * `DELETE_SCRIPT`: User deleted a Script
+    * `ACCESS_SERVICES_GROUP`: User accessed a service group
+    * `ACCESS_ALL_SERVICES_GROUPS`: User accessed all services groups
+    * `CREATE_SERVICE_GROUP`: User created a service group
+    * `UPDATE_SERVICE_GROUP`: User updated a service group
+    * `DELETE_SERVICE_GROUP`: User deleted a service group
+    * `ACCESS_SERVICES_FROM_SERVICES_GROUP`: User accessed all services from a services group
+    * `ACCESS_TCP_SERVICE`: User accessed a tcp service
+    * `ACCESS_ALL_TCP_SERVICES`: User accessed all tcp services
+    * `CREATE_TCP_SERVICE`: User created a tcp service
+    * `UPDATE_TCP_SERVICE`: User updated a tcp service
+    * `DELETE_TCP_SERVICE`: User deleted a tcp service
+    * `ACCESS_TEAM`: User accessed a Team
+    * `ACCESS_ALL_TEAMS`: User accessed all teams
+    * `CREATE_TEAM`: User created a team
+    * `UPDATE_TEAM`: User updated a team
+    * `DELETE_TEAM`: User deleted a team
+    * `ACCESS_TENANT`: User accessed a Tenant
+    * `ACCESS_ALL_TENANTS`: User accessed all tenants
+    * `CREATE_TENANT`: User created a tenant
+    * `UPDATE_TENANT`: User updated a tenant
+    * `DELETE_TENANT`: User deleted a tenant
+    * `SERVICESEARCH`: User searched for a service
+    * `ACTIVATE_PANIC_MODE`: Admin activated panic mode
+
+
+* `Message`: explicit message about the action (example: the `SERVICESEARCH` action happened when an `user searched for a service`)
+* `Content`: all information at JSON format
+
+## Global metrics
+
+The global metrics are displayed on the index page of the Otoroshi UI. Otoroshi provides information about :
+
+* the number of requests served
+* the amount of data received and sended
+* the number of concurrent requests
+* the number of requests per second
+* the current overhead
+
+More metrics can be found on the **Global analytics** page (available at https://xxxxxx/bo/dashboard/stats).
+
+## Monitoring services
+
+Once you have declared services, you can monitor them with Otoroshi. 
+
+Let's starting by setup Otoroshi to push events to an elastic cluster via a data exporter. Then you will can setup Otoroshi events read from an elastic cluster. Go to `settings (cog icon) / Danger Zone` and expand the `Analytics: Elastic cluster (read)` section.
+
+@@@ div { .centered-img }
+<img src="../imgs/push-to-elastic.png" />
 @@@
 
-- [ ] kind of events
-- [ ] event log
-- [ ] alerts
-- [ ] audit
-- [ ] global metrics
-- [ ] monitoring services
->>>>>>> 00ce7775
+### Service healthcheck
+
+If you have defined an health check URL in the service descriptor, you can access the health check page from the sidebar of the service page.
+
+@@@ div { .centered-img }
+<img src="../imgs/service-healthcheck.png" />
+@@@
+
+### Service live stats
+
+You can also monitor live stats like total of served request, average response time, average overhead, etc. The live stats page can be accessed from the sidebar of the service page.
+
+@@@ div { .centered-img }
+<img src="../imgs/service-live-stats.png" />
+@@@
+
+### Service analytics
+
+You can also get some aggregated metrics. The analytics page can be accessed from the sidebar of the service page.
+
+@@@ div { .centered-img }
+<img src="../imgs/service-analytics.png" />
+@@@