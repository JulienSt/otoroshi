# Run Otoroshi

Now you are ready to run Otoroshi. You can run the following command with some tweaks depending on the way you want to configure Otoroshi. If you want to pass a custom configuration file, use the `-Dconfig.file=/path/to/file.conf` flag in the following commands.

## From .zip file

```sh
unzip otoroshi-dist.zip
cd otoroshi-vx.x.x
./bin/otoroshi
```

## From .jar file

```sh
java -jar otoroshi.jar
```

## From docker

```sh
<<<<<<< HEAD
docker run -p "8080:8080" maif-docker-docker.bintray.io/otoroshi:1.0.1
=======
docker run -p "8080:8080" maif-docker-docker.bintray.io/otoroshi:1.0.2
>>>>>>> 66a04d45
```

You can also pass useful args like :

```
docker run -p "8080:8080" otoroshi -Dconfig.file=/usr/app/otoroshi/conf/otoroshi.conf -Dlogger.file=/usr/app/otoroshi/conf/otoroshi.xml
```

If you want to provide your own config file, you can read @ref:[the documentation about config files](../firstrun/configfile.md).

You can also provide some ENV variable using the `--env` flag to customize your Otoroshi instance.

The list of possible env variables is available @ref:[here](../firstrun/env.md).

You can use a volume to provide configuration like :

```sh
docker run -p "8080:8080" -v "$(pwd):/usr/app/otoroshi/conf" maif-docker-docker.bintray.io/otoroshi
```

You can also use a volume if you choose to use `leveldb` datastore like :

```sh
docker run -p "8080:8080" -v "$(pwd)/leveldb:/usr/app/otoroshi/leveldb" maif-docker-docker.bintray.io/otoroshi -Dapp.storage=leveldb
```

You can also use a volume if you choose to use exports files :

```sh
docker run -p "8080:8080" -v "$(pwd):/usr/app/otoroshi/imports" maif-docker-docker.bintray.io/otoroshi -Dapp.importFrom=/usr/app/otoroshi/imports/export.json
```

## Run examples

```sh
$ java \
  -Xms2G \
  -Xmx8G \
  -Dhttp.port=8080 \
  -Dapp.importFrom=/home/user/otoroshi.json \
  -Dconfig.file=/home/user/otoroshi.conf \
  -jar ./otoroshi.jar

[warn] otoroshi-in-memory-datastores - Now using InMemory DataStores
[warn] otoroshi-env - The main datastore seems to be empty, registering some basic services
[warn] otoroshi-env - Importing from: /home/user/otoroshi.json
[info] play.api.Play - Application started (Prod)
[info] p.c.s.NettyServer - Listening for HTTP on /0:0:0:0:0:0:0:0:8080
```

If you choose to start Otoroshi without importing existing data, Otoroshi will create a new admin user and print the login details in the log. When you will log into the admin dashboard, Otoroshi will ask you to create another account to avoid security issues.

```sh
$ java \
  -Xms2G \
  -Xmx8G \
  -Dhttp.port=8080 \
  -jar otoroshi.jar

[warn] otoroshi-in-memory-datastores - Now using InMemory DataStores
[warn] otoroshi-env - The main datastore seems to be empty, registering some basic services
[warn] otoroshi-env - You can log into the Otoroshi admin console with the following credentials: admin@otoroshi.io / HHUsiF2UC3OPdmg0lGngEv3RrbIwWV5W
[info] play.api.Play - Application started (Prod)
[info] p.c.s.NettyServer - Listening for HTTP on /0:0:0:0:0:0:0:0:8080
```<|MERGE_RESOLUTION|>--- conflicted
+++ resolved
@@ -19,11 +19,7 @@
 ## From docker
 
 ```sh
-<<<<<<< HEAD
-docker run -p "8080:8080" maif-docker-docker.bintray.io/otoroshi:1.0.1
-=======
 docker run -p "8080:8080" maif-docker-docker.bintray.io/otoroshi:1.0.2
->>>>>>> 66a04d45
 ```
 
 You can also pass useful args like :
