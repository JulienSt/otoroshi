--- conflicted
+++ resolved
@@ -30,11 +30,7 @@
 <span class="home-icon">⌂</span>Otoroshi
 </a>
 <div class="version-number">
-<<<<<<< HEAD
-1.0.1
-=======
 1.0.2
->>>>>>> 66a04d45
 </div>
 </div>
 <div class="nav-toc">
@@ -131,11 +127,7 @@
 <span class="home-icon">⌂</span>Otoroshi
 </a>
 <div class="version-number">
-<<<<<<< HEAD
-1.0.1
-=======
 1.0.2
->>>>>>> 66a04d45
 </div>
 </div>
 <div class="nav-toc">
@@ -225,30 +217,18 @@
 <p>Otoroshi provides a command line tool to command Otoroshi instances.</p>
 <h2><a href="#download" name="download" class="anchor"><span class="anchor-link"></span></a>Download</h2>
 <p>First, download the Otoroshi CLI depending on your operating system :</p>
-<<<<<<< HEAD
-<pre class="prettyprint"><code class="language-sh">wget -q --show-progress https://dl.bintray.com/maif/binaries/linux-otoroshicli/1.0.1/otoroshicli
-# or if you use linux
-wget -q --show-progress https://dl.bintray.com/maif/binaries/mac-otoroshicli/1.0.1/otoroshicli
-# or if you use windows
-wget -q --show-progress https://dl.bintray.com/maif/binaries/win-otoroshicli/1.0.1/otoroshicli.exe
-=======
 <pre class="prettyprint"><code class="language-sh">wget -q --show-progress https://dl.bintray.com/maif/binaries/linux-otoroshicli/1.0.2/otoroshicli
 # or if you use linux
 wget -q --show-progress https://dl.bintray.com/maif/binaries/mac-otoroshicli/1.0.2/otoroshicli
 # or if you use windows
 wget -q --show-progress https://dl.bintray.com/maif/binaries/win-otoroshicli/1.0.2/otoroshicli.exe
->>>>>>> 66a04d45
 </code></pre>
 <h2><a href="#usage" name="usage" class="anchor"><span class="anchor-link"></span></a>Usage</h2>
 <p>The documentation is not written yet, but you can explore the cli usage using the help flag <code>-h</code></p>
 <p>You can read more about it <a href="https://github.com/MAIF/otoroshi/tree/master/clients/cli">here</a>.</p>
 <pre><code>$ otoroshicli -h
 
-<<<<<<< HEAD
-otoroshicli 1.0.1
-=======
 otoroshicli 1.0.2
->>>>>>> 66a04d45
    ____  __________  ____  ____  _____ __  ______     ________    ____
   / __ \/_  __/ __ \/ __ \/ __ \/ ___// / / /  _/    / ____/ /   /  _/
  / / / / / / / / / / /_/ / / / /\__ \/ /_/ // /_____/ /   / /    / /
