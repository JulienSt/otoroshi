--- conflicted
+++ resolved
@@ -35,11 +35,7 @@
 <span class="home-icon">⌂</span>Otoroshi
 </a>
 <div class="version-number">
-<<<<<<< HEAD
-16.8.0
-=======
 16.9.0
->>>>>>> 88b5f7c0
 </div>
 </div>
 <div class="nav-toc">
@@ -172,11 +168,7 @@
 <span class="home-icon">⌂</span>Otoroshi
 </a>
 <div class="version-number">
-<<<<<<< HEAD
-16.8.0
-=======
 16.9.0
->>>>>>> 88b5f7c0
 </div>
 </div>
 <div class="nav-toc">
@@ -311,11 +303,7 @@
 <p>If you want to deploy otoroshi into your kubernetes cluster, you can download the deployment descriptors from <a href="https://github.com/MAIF/otoroshi/tree/master/kubernetes">https://github.com/MAIF/otoroshi/tree/master/kubernetes</a> and use kustomize to create your own overlay.</p>
 <p>You can also create a <code>kustomization.yaml</code> file with a remote base</p>
 <pre class="prettyprint"><code class="language-yaml">bases:
-<<<<<<< HEAD
-- github.com/MAIF/otoroshi/kubernetes/kustomize/overlays/simple/?ref=v16.8.0
-=======
 - github.com/MAIF/otoroshi/kubernetes/kustomize/overlays/simple/?ref=v16.9.0
->>>>>>> 88b5f7c0
 </code></pre>
 <p>Then deploy it with <code>kubectl apply -k ./overlays/myoverlay</code>. </p>
 <p>You can also use Helm to deploy a simple otoroshi cluster on your kubernetes cluster</p>
@@ -368,11 +356,7 @@
       terminationGracePeriodSeconds: 60
       hostNetwork: false
       containers:
-<<<<<<< HEAD
-      - image: maif/otoroshi:16.8.0
-=======
       - image: maif/otoroshi:16.9.0
->>>>>>> 88b5f7c0
         imagePullPolicy: IfNotPresent
         name: otoroshi
         args: [&#39;-Dconfig.file=/usr/app/otoroshi/conf/oto.conf&#39;]
@@ -1162,11 +1146,7 @@
       terminationGracePeriodSeconds: 60
       hostNetwork: false
       containers:
-<<<<<<< HEAD
-      - image: maif/otoroshi:16.8.0-jdk11
-=======
       - image: maif/otoroshi:16.9.0-jdk11
->>>>>>> 88b5f7c0
         imagePullPolicy: IfNotPresent
         name: otoroshi
         ports:
@@ -1407,11 +1387,7 @@
       terminationGracePeriodSeconds: 60
       hostNetwork: false
       containers:
-<<<<<<< HEAD
-      - image: maif/otoroshi:16.8.0-jdk11
-=======
       - image: maif/otoroshi:16.9.0-jdk11
->>>>>>> 88b5f7c0
         imagePullPolicy: IfNotPresent
         name: otoroshi
         ports:
@@ -1726,11 +1702,7 @@
       restartPolicy: Always
       hostNetwork: false
       containers:
-<<<<<<< HEAD
-      - image: maif/otoroshi:16.8.0-jdk11
-=======
       - image: maif/otoroshi:16.9.0-jdk11
->>>>>>> 88b5f7c0
         imagePullPolicy: IfNotPresent
         name: otoroshi
         ports:
@@ -2025,11 +1997,7 @@
       hostNetwork: false
       restartPolicy: Always
       containers:
-<<<<<<< HEAD
-      - image: maif/otoroshi:16.8.0-jdk11
-=======
       - image: maif/otoroshi:16.9.0-jdk11
->>>>>>> 88b5f7c0
         imagePullPolicy: IfNotPresent
         name: otoroshi-leader
         ports:
@@ -2418,11 +2386,7 @@
       hostNetwork: false
       restartPolicy: Always
       containers:
-<<<<<<< HEAD
-      - image: maif/otoroshi:16.8.0-jdk11
-=======
       - image: maif/otoroshi:16.9.0-jdk11
->>>>>>> 88b5f7c0
         imagePullPolicy: IfNotPresent
         name: otoroshi-leader
         ports:
@@ -2864,11 +2828,7 @@
       hostNetwork: false
       restartPolicy: Always
       containers:
-<<<<<<< HEAD
-      - image: maif/otoroshi:16.8.0-jdk11
-=======
       - image: maif/otoroshi:16.9.0-jdk11
->>>>>>> 88b5f7c0
         imagePullPolicy: IfNotPresent
         name: otoroshi-leader
         ports:
