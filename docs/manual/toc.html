<!DOCTYPE html>
<html class="no-js" lang="en">

<head>
<title>Table of contents</title>
<meta charset="utf-8"/>
<meta name="viewport" content="width=device-width, initial-scale=1.0"/>
<meta name="description" content='otoroshi-manual'/>
<link href="https://fonts.googleapis.com/css?family=Roboto:100normal,100italic,300normal,300italic,400normal,400italic,500normal,500italic,700normal,700italic,900normal,900italicc" rel="stylesheet" type="text/css"/>
<script type="text/javascript" src="lib/jquery/jquery.min.js"></script>
<script type="text/javascript" src="js/page.js"></script>
<script type="text/javascript" src="js/groups.js"></script>
<link rel="stylesheet" type="text/css" href="lib/normalize.css/normalize.css"/>
<link rel="stylesheet" type="text/css" href="lib/foundation/dist/foundation.min.css"/>
<link rel="stylesheet" type="text/css" href="css/page.css"/>

<!--
<link rel="shortcut icon" href="images/favicon.ico" />
-->
</head>

<body>
<div class="off-canvas-wrapper">
<div class="off-canvas-wrapper-inner" data-off-canvas-wrapper>

<div class="off-canvas position-left" id="off-canvas-menu" data-off-canvas>
<nav class="off-canvas-nav">
<div class="nav-home">
<a href="toc.html" class="active">
<span class="home-icon">⌂</span>Table of contents
</a>
<div class="version-number">
<<<<<<< HEAD
1.0.1
=======
1.0.2
>>>>>>> 66a04d45
</div>
</div>
<div class="nav-toc">
<ul>
</ul>
</div>

</nav>
</div>

<div class="off-canvas-content" data-off-canvas-content>

<header class="site-header expanded row">
<div class="small-12 column">
<a href="#" class="off-canvas-toggle hide-for-medium" data-toggle="off-canvas-menu"><svg class="svg-icon svg-icon-menu" version="1.1" id="Menu" xmlns="http://www.w3.org/2000/svg" xmlns:xlink="http://www.w3.org/1999/xlink" x="0px" y="0px" viewBox="0 0 20 20" enable-background="new 0 0 20 20" xml:space="preserve"> <path class="svg-icon-menu-path" fill="#53CDEC" d="M16.4,9H3.6C3.048,9,3,9.447,3,10c0,0.553,0.048,1,0.6,1H16.4c0.552,0,0.6-0.447,0.6-1C17,9.447,16.952,9,16.4,9z M16.4,13
H3.6C3.048,13,3,13.447,3,14c0,0.553,0.048,1,0.6,1H16.4c0.552,0,0.6-0.447,0.6-1C17,13.447,16.952,13,16.4,13z M3.6,7H16.4
C16.952,7,17,6.553,17,6c0-0.553-0.048-1-0.6-1H3.6C3.048,5,3,5.447,3,6C3,6.553,3.048,7,3.6,7z"/></svg>
</a>
<div class="title-wrapper">
<div class="title-logo"></div>
<div class="title"><a href="toc.html" class="active">Table of contents</a></div>
</div>
<!--
<a href="https://www.example.com" class="logo show-for-medium">logo</a>
-->
</div>
</header>

<div class="expanded row">

<div class="medium-3 large-2 show-for-medium column">
<nav class="site-nav">
<div class="nav-home">
<a href="toc.html" class="active">
<span class="home-icon">⌂</span>Table of contents
</a>
<div class="version-number">
<<<<<<< HEAD
1.0.1
=======
1.0.2
>>>>>>> 66a04d45
</div>
</div>
<div class="nav-toc">
<ul>
</ul>
</div>

</nav>
</div>

<div class="small-12 medium-9 large-10 column">
<section class="site-content">

<div class="page-header row">
<div class="medium-12 show-for-medium column">
</div>
</div>

<div class="page-content row">
<div class="small-12 large-9 column" id="docs">
<h1><a href="#table-of-contents" name="table-of-contents" class="anchor"><span class="anchor-link"></span></a>Table of contents</h1>
<div class="toc ">
<ul>
</ul>
</div>
</div>
<div class="large-3 show-for-large column" data-sticky-container>
</div>
</div>

</section>
</div>

</div>

<footer class="site-footer">

<section class="site-footer-nav">
<div class="expanded row">
<div class="small-12 large-offset-2 large-10 column">
<div class="row site-footer-content">

<div class="small-12 medium-4 large-3 text-center column">
<div class="nav-links">
<ul>
<!-- <li><a href="https://www.example.com/products/">Products</a> -->
</ul>
</div>
</div>

</div>
</div>
</div>
</section>

<section class="site-footer-base">
<div class="expanded row">
<div class="small-12 large-offset-2 large-10 column">
<div class="row site-footer-content">

<div class="small-12 text-center large-9 column">

<!--
<div class="copyright">
<span class="text">&copy; 2018</span>
<a href="https://www.example.com" class="logo">logo</a>
</div>
-->
</div>

</div>
</div>
</div>
</section>
</footer>

</div>
</div>
</div>
</body>

<script type="text/javascript" src="lib/foundation/dist/foundation.min.js"></script>
<script type="text/javascript">jQuery(document).foundation();</script>
<script type="text/javascript" src="js/magellan.js"></script>

<style type="text/css">@import "lib/prettify/prettify.css";</style>
<script type="text/javascript" src="lib/prettify/prettify.js"></script>
<script type="text/javascript" src="lib/prettify/lang-scala.js"></script>
<script type="text/javascript">jQuery(function(){window.prettyPrint && prettyPrint()});</script>
<script async src="https://www.googletagmanager.com/gtag/js?id=UA-112498312-1"></script>
<script>
window.dataLayer = window.dataLayer || [];
function gtag(){dataLayer.push(arguments);}
gtag('js', new Date());

gtag('config', 'UA-112498312-1');
</script>
</html>



<|MERGE_RESOLUTION|>--- conflicted
+++ resolved
@@ -30,11 +30,7 @@
 <span class="home-icon">⌂</span>Table of contents
 </a>
 <div class="version-number">
-<<<<<<< HEAD
-1.0.1
-=======
 1.0.2
->>>>>>> 66a04d45
 </div>
 </div>
 <div class="nav-toc">
@@ -72,11 +68,7 @@
 <span class="home-icon">⌂</span>Table of contents
 </a>
 <div class="version-number">
-<<<<<<< HEAD
-1.0.1
-=======
 1.0.2
->>>>>>> 66a04d45
 </div>
 </div>
 <div class="nav-toc">
